<?php

// This file is part of Moodle - http://moodle.org/
//
// Moodle is free software: you can redistribute it and/or modify
// it under the terms of the GNU General Public License as published by
// the Free Software Foundation, either version 3 of the License, or
// (at your option) any later version.
//
// Moodle is distributed in the hope that it will be useful,
// but WITHOUT ANY WARRANTY; without even the implied warranty of
// MERCHANTABILITY or FITNESS FOR A PARTICULAR PURPOSE.  See the
// GNU General Public License for more details.
//
// You should have received a copy of the GNU General Public License
// along with Moodle.  If not, see <http://www.gnu.org/licenses/>.

/**
 * Library of useful functions
 *
 * @copyright 1999 Martin Dougiamas  http://dougiamas.com
 * @license http://www.gnu.org/copyleft/gpl.html GNU GPL v3 or later
 * @package core
 * @subpackage course
 */

defined('MOODLE_INTERNAL') || die;

require_once($CFG->libdir.'/completionlib.php');
require_once($CFG->libdir.'/filelib.php');

define('COURSE_MAX_LOGS_PER_PAGE', 1000);       // records
define('COURSE_MAX_RECENT_PERIOD', 172800);     // Two days, in seconds
define('COURSE_MAX_SUMMARIES_PER_PAGE', 10);    // courses
define('COURSE_MAX_COURSES_PER_DROPDOWN',1000); //  max courses in log dropdown before switching to optional
define('COURSE_MAX_USERS_PER_DROPDOWN',1000);   //  max users in log dropdown before switching to optional
define('FRONTPAGENEWS',           '0');
define('FRONTPAGECOURSELIST',     '1');
define('FRONTPAGECATEGORYNAMES',  '2');
define('FRONTPAGETOPICONLY',      '3');
define('FRONTPAGECATEGORYCOMBO',  '4');
define('FRONTPAGECOURSELIMIT',    200);         // maximum number of courses displayed on the frontpage
define('EXCELROWS', 65535);
define('FIRSTUSEDEXCELROW', 3);

define('MOD_CLASS_ACTIVITY', 0);
define('MOD_CLASS_RESOURCE', 1);

define('COURSE_DISPLAY_SINGLEPAGE', 0); // display all sections on one page
define('COURSE_DISPLAY_MULTIPAGE', 1); // split pages into a page per section

function make_log_url($module, $url) {
    switch ($module) {
        case 'course':
            if (strpos($url, 'report/') === 0) {
                // there is only one report type, course reports are deprecated
                $url = "/$url";
                break;
            }
        case 'file':
        case 'login':
        case 'lib':
        case 'admin':
        case 'calendar':
        case 'mnet course':
            if (strpos($url, '../') === 0) {
                $url = ltrim($url, '.');
            } else {
                $url = "/course/$url";
            }
            break;
        case 'user':
        case 'blog':
            $url = "/$module/$url";
            break;
        case 'upload':
            $url = $url;
            break;
        case 'coursetags':
            $url = '/'.$url;
            break;
        case 'library':
        case '':
            $url = '/';
            break;
        case 'message':
            $url = "/message/$url";
            break;
        case 'notes':
            $url = "/notes/$url";
            break;
        case 'tag':
            $url = "/tag/$url";
            break;
        case 'role':
            $url = '/'.$url;
            break;
        default:
            $url = "/mod/$module/$url";
            break;
    }

    //now let's sanitise urls - there might be some ugly nasties:-(
    $parts = explode('?', $url);
    $script = array_shift($parts);
    if (strpos($script, 'http') === 0) {
        $script = clean_param($script, PARAM_URL);
    } else {
        $script = clean_param($script, PARAM_PATH);
    }

    $query = '';
    if ($parts) {
        $query = implode('', $parts);
        $query = str_replace('&amp;', '&', $query); // both & and &amp; are stored in db :-|
        $parts = explode('&', $query);
        $eq = urlencode('=');
        foreach ($parts as $key=>$part) {
            $part = urlencode(urldecode($part));
            $part = str_replace($eq, '=', $part);
            $parts[$key] = $part;
        }
        $query = '?'.implode('&amp;', $parts);
    }

    return $script.$query;
}


function build_mnet_logs_array($hostid, $course, $user=0, $date=0, $order="l.time ASC", $limitfrom='', $limitnum='',
                   $modname="", $modid=0, $modaction="", $groupid=0) {
    global $CFG, $DB;

    // It is assumed that $date is the GMT time of midnight for that day,
    // and so the next 86400 seconds worth of logs are printed.

    /// Setup for group handling.

    // TODO: I don't understand group/context/etc. enough to be able to do
    // something interesting with it here
    // What is the context of a remote course?

    /// If the group mode is separate, and this user does not have editing privileges,
    /// then only the user's group can be viewed.
    //if ($course->groupmode == SEPARATEGROUPS and !has_capability('moodle/course:managegroups', get_context_instance(CONTEXT_COURSE, $course->id))) {
    //    $groupid = get_current_group($course->id);
    //}
    /// If this course doesn't have groups, no groupid can be specified.
    //else if (!$course->groupmode) {
    //    $groupid = 0;
    //}

    $groupid = 0;

    $joins = array();
    $where = '';

    $qry = "SELECT l.*, u.firstname, u.lastname, u.picture
              FROM {mnet_log} l
               LEFT JOIN {user} u ON l.userid = u.id
              WHERE ";
    $params = array();

    $where .= "l.hostid = :hostid";
    $params['hostid'] = $hostid;

    // TODO: Is 1 really a magic number referring to the sitename?
    if ($course != SITEID || $modid != 0) {
        $where .= " AND l.course=:courseid";
        $params['courseid'] = $course;
    }

    if ($modname) {
        $where .= " AND l.module = :modname";
        $params['modname'] = $modname;
    }

    if ('site_errors' === $modid) {
        $where .= " AND ( l.action='error' OR l.action='infected' )";
    } else if ($modid) {
        //TODO: This assumes that modids are the same across sites... probably
        //not true
        $where .= " AND l.cmid = :modid";
        $params['modid'] = $modid;
    }

    if ($modaction) {
        $firstletter = substr($modaction, 0, 1);
        if ($firstletter == '-') {
            $where .= " AND ".$DB->sql_like('l.action', ':modaction', false, true, true);
            $params['modaction'] = '%'.substr($modaction, 1).'%';
        } else {
            $where .= " AND ".$DB->sql_like('l.action', ':modaction', false);
            $params['modaction'] = '%'.$modaction.'%';
        }
    }

    if ($user) {
        $where .= " AND l.userid = :user";
        $params['user'] = $user;
    }

    if ($date) {
        $enddate = $date + 86400;
        $where .= " AND l.time > :date AND l.time < :enddate";
        $params['date'] = $date;
        $params['enddate'] = $enddate;
    }

    $result = array();
    $result['totalcount'] = $DB->count_records_sql("SELECT COUNT('x') FROM {mnet_log} l WHERE $where", $params);
    if(!empty($result['totalcount'])) {
        $where .= " ORDER BY $order";
        $result['logs'] = $DB->get_records_sql("$qry $where", $params, $limitfrom, $limitnum);
    } else {
        $result['logs'] = array();
    }
    return $result;
}

function build_logs_array($course, $user=0, $date=0, $order="l.time ASC", $limitfrom='', $limitnum='',
                   $modname="", $modid=0, $modaction="", $groupid=0) {
    global $DB, $SESSION, $USER;
    // It is assumed that $date is the GMT time of midnight for that day,
    // and so the next 86400 seconds worth of logs are printed.

    /// Setup for group handling.

    /// If the group mode is separate, and this user does not have editing privileges,
    /// then only the user's group can be viewed.
    if ($course->groupmode == SEPARATEGROUPS and !has_capability('moodle/course:managegroups', get_context_instance(CONTEXT_COURSE, $course->id))) {
        if (isset($SESSION->currentgroup[$course->id])) {
            $groupid =  $SESSION->currentgroup[$course->id];
        } else {
            $groupid = groups_get_all_groups($course->id, $USER->id);
            if (is_array($groupid)) {
                $groupid = array_shift(array_keys($groupid));
                $SESSION->currentgroup[$course->id] = $groupid;
            } else {
                $groupid = 0;
            }
        }
    }
    /// If this course doesn't have groups, no groupid can be specified.
    else if (!$course->groupmode) {
        $groupid = 0;
    }

    $joins = array();
    $params = array();

    if ($course->id != SITEID || $modid != 0) {
        $joins[] = "l.course = :courseid";
        $params['courseid'] = $course->id;
    }

    if ($modname) {
        $joins[] = "l.module = :modname";
        $params['modname'] = $modname;
    }

    if ('site_errors' === $modid) {
        $joins[] = "( l.action='error' OR l.action='infected' )";
    } else if ($modid) {
        $joins[] = "l.cmid = :modid";
        $params['modid'] = $modid;
    }

    if ($modaction) {
        $firstletter = substr($modaction, 0, 1);
        if ($firstletter == '-') {
            $joins[] = $DB->sql_like('l.action', ':modaction', false, true, true);
            $params['modaction'] = '%'.substr($modaction, 1).'%';
        } else {
            $joins[] = $DB->sql_like('l.action', ':modaction', false);
            $params['modaction'] = '%'.$modaction.'%';
        }
    }


    /// Getting all members of a group.
    if ($groupid and !$user) {
        if ($gusers = groups_get_members($groupid)) {
            $gusers = array_keys($gusers);
            $joins[] = 'l.userid IN (' . implode(',', $gusers) . ')';
        } else {
            $joins[] = 'l.userid = 0'; // No users in groups, so we want something that will always be false.
        }
    }
    else if ($user) {
        $joins[] = "l.userid = :userid";
        $params['userid'] = $user;
    }

    if ($date) {
        $enddate = $date + 86400;
        $joins[] = "l.time > :date AND l.time < :enddate";
        $params['date'] = $date;
        $params['enddate'] = $enddate;
    }

    $selector = implode(' AND ', $joins);

    $totalcount = 0;  // Initialise
    $result = array();
    $result['logs'] = get_logs($selector, $params, $order, $limitfrom, $limitnum, $totalcount);
    $result['totalcount'] = $totalcount;
    return $result;
}


function print_log($course, $user=0, $date=0, $order="l.time ASC", $page=0, $perpage=100,
                   $url="", $modname="", $modid=0, $modaction="", $groupid=0) {

    global $CFG, $DB, $OUTPUT;

    if (!$logs = build_logs_array($course, $user, $date, $order, $page*$perpage, $perpage,
                       $modname, $modid, $modaction, $groupid)) {
        echo $OUTPUT->notification("No logs found!");
        echo $OUTPUT->footer();
        exit;
    }

    $courses = array();

    if ($course->id == SITEID) {
        $courses[0] = '';
        if ($ccc = get_courses('all', 'c.id ASC', 'c.id,c.shortname')) {
            foreach ($ccc as $cc) {
                $courses[$cc->id] = $cc->shortname;
            }
        }
    } else {
        $courses[$course->id] = $course->shortname;
    }

    $totalcount = $logs['totalcount'];
    $count=0;
    $ldcache = array();
    $tt = getdate(time());
    $today = mktime (0, 0, 0, $tt["mon"], $tt["mday"], $tt["year"]);

    $strftimedatetime = get_string("strftimedatetime");

    echo "<div class=\"info\">\n";
    print_string("displayingrecords", "", $totalcount);
    echo "</div>\n";

    echo $OUTPUT->paging_bar($totalcount, $page, $perpage, "$url&perpage=$perpage");

    $table = new html_table();
    $table->classes = array('logtable','generalbox');
    $table->align = array('right', 'left', 'left');
    $table->head = array(
        get_string('time'),
        get_string('ip_address'),
        get_string('fullnameuser'),
        get_string('action'),
        get_string('info')
    );
    $table->data = array();

    if ($course->id == SITEID) {
        array_unshift($table->align, 'left');
        array_unshift($table->head, get_string('course'));
    }

    // Make sure that the logs array is an array, even it is empty, to avoid warnings from the foreach.
    if (empty($logs['logs'])) {
        $logs['logs'] = array();
    }

    foreach ($logs['logs'] as $log) {

        if (isset($ldcache[$log->module][$log->action])) {
            $ld = $ldcache[$log->module][$log->action];
        } else {
            $ld = $DB->get_record('log_display', array('module'=>$log->module, 'action'=>$log->action));
            $ldcache[$log->module][$log->action] = $ld;
        }
        if ($ld && is_numeric($log->info)) {
            // ugly hack to make sure fullname is shown correctly
            if ($ld->mtable == 'user' && $ld->field == $DB->sql_concat('firstname', "' '" , 'lastname')) {
                $log->info = fullname($DB->get_record($ld->mtable, array('id'=>$log->info)), true);
            } else {
                $log->info = $DB->get_field($ld->mtable, $ld->field, array('id'=>$log->info));
            }
        }

        //Filter log->info
        $log->info = format_string($log->info);

        // If $log->url has been trimmed short by the db size restriction
        // code in add_to_log, keep a note so we don't add a link to a broken url
        $brokenurl=(textlib::strlen($log->url)==100 && textlib::substr($log->url,97)=='...');

        $row = array();
        if ($course->id == SITEID) {
            if (empty($log->course)) {
                $row[] = get_string('site');
            } else {
                $row[] = "<a href=\"{$CFG->wwwroot}/course/view.php?id={$log->course}\">". format_string($courses[$log->course])."</a>";
            }
        }

        $row[] = userdate($log->time, '%a').' '.userdate($log->time, $strftimedatetime);

        $link = new moodle_url("/iplookup/index.php?ip=$log->ip&user=$log->userid");
        $row[] = $OUTPUT->action_link($link, $log->ip, new popup_action('click', $link, 'iplookup', array('height' => 440, 'width' => 700)));

        $row[] = html_writer::link(new moodle_url("/user/view.php?id={$log->userid}&course={$log->course}"), fullname($log, has_capability('moodle/site:viewfullnames', get_context_instance(CONTEXT_COURSE, $course->id))));

        $displayaction="$log->module $log->action";
        if ($brokenurl) {
            $row[] = $displayaction;
        } else {
            $link = make_log_url($log->module,$log->url);
            $row[] = $OUTPUT->action_link($link, $displayaction, new popup_action('click', $link, 'fromloglive'), array('height' => 440, 'width' => 700));
        }
        $row[] = $log->info;
        $table->data[] = $row;
    }

    echo html_writer::table($table);
    echo $OUTPUT->paging_bar($totalcount, $page, $perpage, "$url&perpage=$perpage");
}


function print_mnet_log($hostid, $course, $user=0, $date=0, $order="l.time ASC", $page=0, $perpage=100,
                   $url="", $modname="", $modid=0, $modaction="", $groupid=0) {

    global $CFG, $DB, $OUTPUT;

    if (!$logs = build_mnet_logs_array($hostid, $course, $user, $date, $order, $page*$perpage, $perpage,
                       $modname, $modid, $modaction, $groupid)) {
        echo $OUTPUT->notification("No logs found!");
        echo $OUTPUT->footer();
        exit;
    }

    if ($course->id == SITEID) {
        $courses[0] = '';
        if ($ccc = get_courses('all', 'c.id ASC', 'c.id,c.shortname,c.visible')) {
            foreach ($ccc as $cc) {
                $courses[$cc->id] = $cc->shortname;
            }
        }
    }

    $totalcount = $logs['totalcount'];
    $count=0;
    $ldcache = array();
    $tt = getdate(time());
    $today = mktime (0, 0, 0, $tt["mon"], $tt["mday"], $tt["year"]);

    $strftimedatetime = get_string("strftimedatetime");

    echo "<div class=\"info\">\n";
    print_string("displayingrecords", "", $totalcount);
    echo "</div>\n";

    echo $OUTPUT->paging_bar($totalcount, $page, $perpage, "$url&perpage=$perpage");

    echo "<table class=\"logtable\" cellpadding=\"3\" cellspacing=\"0\">\n";
    echo "<tr>";
    if ($course->id == SITEID) {
        echo "<th class=\"c0 header\">".get_string('course')."</th>\n";
    }
    echo "<th class=\"c1 header\">".get_string('time')."</th>\n";
    echo "<th class=\"c2 header\">".get_string('ip_address')."</th>\n";
    echo "<th class=\"c3 header\">".get_string('fullnameuser')."</th>\n";
    echo "<th class=\"c4 header\">".get_string('action')."</th>\n";
    echo "<th class=\"c5 header\">".get_string('info')."</th>\n";
    echo "</tr>\n";

    if (empty($logs['logs'])) {
        echo "</table>\n";
        return;
    }

    $row = 1;
    foreach ($logs['logs'] as $log) {

        $log->info = $log->coursename;
        $row = ($row + 1) % 2;

        if (isset($ldcache[$log->module][$log->action])) {
            $ld = $ldcache[$log->module][$log->action];
        } else {
            $ld = $DB->get_record('log_display', array('module'=>$log->module, 'action'=>$log->action));
            $ldcache[$log->module][$log->action] = $ld;
        }
        if (0 && $ld && !empty($log->info)) {
            // ugly hack to make sure fullname is shown correctly
            if (($ld->mtable == 'user') and ($ld->field == $DB->sql_concat('firstname', "' '" , 'lastname'))) {
                $log->info = fullname($DB->get_record($ld->mtable, array('id'=>$log->info)), true);
            } else {
                $log->info = $DB->get_field($ld->mtable, $ld->field, array('id'=>$log->info));
            }
        }

        //Filter log->info
        $log->info = format_string($log->info);

        echo '<tr class="r'.$row.'">';
        if ($course->id == SITEID) {
            $courseshortname = format_string($courses[$log->course], true, array('context' => get_context_instance(CONTEXT_COURSE, SITEID)));
            echo "<td class=\"r$row c0\" >\n";
            echo "    <a href=\"{$CFG->wwwroot}/course/view.php?id={$log->course}\">".$courseshortname."</a>\n";
            echo "</td>\n";
        }
        echo "<td class=\"r$row c1\" align=\"right\">".userdate($log->time, '%a').
             ' '.userdate($log->time, $strftimedatetime)."</td>\n";
        echo "<td class=\"r$row c2\" >\n";
        $link = new moodle_url("/iplookup/index.php?ip=$log->ip&user=$log->userid");
        echo $OUTPUT->action_link($link, $log->ip, new popup_action('click', $link, 'iplookup', array('height' => 400, 'width' => 700)));
        echo "</td>\n";
        $fullname = fullname($log, has_capability('moodle/site:viewfullnames', get_context_instance(CONTEXT_COURSE, $course->id)));
        echo "<td class=\"r$row c3\" >\n";
        echo "    <a href=\"$CFG->wwwroot/user/view.php?id={$log->userid}\">$fullname</a>\n";
        echo "</td>\n";
        echo "<td class=\"r$row c4\">\n";
        echo $log->action .': '.$log->module;
        echo "</td>\n";;
        echo "<td class=\"r$row c5\">{$log->info}</td>\n";
        echo "</tr>\n";
    }
    echo "</table>\n";

    echo $OUTPUT->paging_bar($totalcount, $page, $perpage, "$url&perpage=$perpage");
}


function print_log_csv($course, $user, $date, $order='l.time DESC', $modname,
                        $modid, $modaction, $groupid) {
    global $DB;

    $text = get_string('course')."\t".get_string('time')."\t".get_string('ip_address')."\t".
            get_string('fullnameuser')."\t".get_string('action')."\t".get_string('info');

    if (!$logs = build_logs_array($course, $user, $date, $order, '', '',
                       $modname, $modid, $modaction, $groupid)) {
        return false;
    }

    $courses = array();

    if ($course->id == SITEID) {
        $courses[0] = '';
        if ($ccc = get_courses('all', 'c.id ASC', 'c.id,c.shortname')) {
            foreach ($ccc as $cc) {
                $courses[$cc->id] = $cc->shortname;
            }
        }
    } else {
        $courses[$course->id] = $course->shortname;
    }

    $count=0;
    $ldcache = array();
    $tt = getdate(time());
    $today = mktime (0, 0, 0, $tt["mon"], $tt["mday"], $tt["year"]);

    $strftimedatetime = get_string("strftimedatetime");

    $filename = 'logs_'.userdate(time(),get_string('backupnameformat', 'langconfig'),99,false);
    $filename .= '.txt';
    header("Content-Type: application/download\n");
    header("Content-Disposition: attachment; filename=$filename");
    header("Expires: 0");
    header("Cache-Control: must-revalidate,post-check=0,pre-check=0");
    header("Pragma: public");

    echo get_string('savedat').userdate(time(), $strftimedatetime)."\n";
    echo $text."\n";

    if (empty($logs['logs'])) {
        return true;
    }

    foreach ($logs['logs'] as $log) {
        if (isset($ldcache[$log->module][$log->action])) {
            $ld = $ldcache[$log->module][$log->action];
        } else {
            $ld = $DB->get_record('log_display', array('module'=>$log->module, 'action'=>$log->action));
            $ldcache[$log->module][$log->action] = $ld;
        }
        if ($ld && !empty($log->info)) {
            // ugly hack to make sure fullname is shown correctly
            if (($ld->mtable == 'user') and ($ld->field ==  $DB->sql_concat('firstname', "' '" , 'lastname'))) {
                $log->info = fullname($DB->get_record($ld->mtable, array('id'=>$log->info)), true);
            } else {
                $log->info = $DB->get_field($ld->mtable, $ld->field, array('id'=>$log->info));
            }
        }

        //Filter log->info
        $log->info = format_string($log->info);
        $log->info = strip_tags(urldecode($log->info));    // Some XSS protection

        $coursecontext = get_context_instance(CONTEXT_COURSE, $course->id);
        $firstField = format_string($courses[$log->course], true, array('context' => $coursecontext));
        $fullname = fullname($log, has_capability('moodle/site:viewfullnames', $coursecontext));
        $row = array($firstField, userdate($log->time, $strftimedatetime), $log->ip, $fullname, $log->module.' '.$log->action, $log->info);
        $text = implode("\t", $row);
        echo $text." \n";
    }
    return true;
}


function print_log_xls($course, $user, $date, $order='l.time DESC', $modname,
                        $modid, $modaction, $groupid) {

    global $CFG, $DB;

    require_once("$CFG->libdir/excellib.class.php");

    if (!$logs = build_logs_array($course, $user, $date, $order, '', '',
                       $modname, $modid, $modaction, $groupid)) {
        return false;
    }

    $courses = array();

    if ($course->id == SITEID) {
        $courses[0] = '';
        if ($ccc = get_courses('all', 'c.id ASC', 'c.id,c.shortname')) {
            foreach ($ccc as $cc) {
                $courses[$cc->id] = $cc->shortname;
            }
        }
    } else {
        $courses[$course->id] = $course->shortname;
    }

    $count=0;
    $ldcache = array();
    $tt = getdate(time());
    $today = mktime (0, 0, 0, $tt["mon"], $tt["mday"], $tt["year"]);

    $strftimedatetime = get_string("strftimedatetime");

    $nroPages = ceil(count($logs)/(EXCELROWS-FIRSTUSEDEXCELROW+1));
    $filename = 'logs_'.userdate(time(),get_string('backupnameformat', 'langconfig'),99,false);
    $filename .= '.xls';

    $workbook = new MoodleExcelWorkbook('-');
    $workbook->send($filename);

    $worksheet = array();
    $headers = array(get_string('course'), get_string('time'), get_string('ip_address'),
                        get_string('fullnameuser'),    get_string('action'), get_string('info'));

    // Creating worksheets
    for ($wsnumber = 1; $wsnumber <= $nroPages; $wsnumber++) {
        $sheettitle = get_string('logs').' '.$wsnumber.'-'.$nroPages;
        $worksheet[$wsnumber] =& $workbook->add_worksheet($sheettitle);
        $worksheet[$wsnumber]->set_column(1, 1, 30);
        $worksheet[$wsnumber]->write_string(0, 0, get_string('savedat').
                                    userdate(time(), $strftimedatetime));
        $col = 0;
        foreach ($headers as $item) {
            $worksheet[$wsnumber]->write(FIRSTUSEDEXCELROW-1,$col,$item,'');
            $col++;
        }
    }

    if (empty($logs['logs'])) {
        $workbook->close();
        return true;
    }

    $formatDate =& $workbook->add_format();
    $formatDate->set_num_format(get_string('log_excel_date_format'));

    $row = FIRSTUSEDEXCELROW;
    $wsnumber = 1;
    $myxls =& $worksheet[$wsnumber];
    foreach ($logs['logs'] as $log) {
        if (isset($ldcache[$log->module][$log->action])) {
            $ld = $ldcache[$log->module][$log->action];
        } else {
            $ld = $DB->get_record('log_display', array('module'=>$log->module, 'action'=>$log->action));
            $ldcache[$log->module][$log->action] = $ld;
        }
        if ($ld && !empty($log->info)) {
            // ugly hack to make sure fullname is shown correctly
            if (($ld->mtable == 'user') and ($ld->field == $DB->sql_concat('firstname', "' '" , 'lastname'))) {
                $log->info = fullname($DB->get_record($ld->mtable, array('id'=>$log->info)), true);
            } else {
                $log->info = $DB->get_field($ld->mtable, $ld->field, array('id'=>$log->info));
            }
        }

        // Filter log->info
        $log->info = format_string($log->info);
        $log->info = strip_tags(urldecode($log->info));  // Some XSS protection

        if ($nroPages>1) {
            if ($row > EXCELROWS) {
                $wsnumber++;
                $myxls =& $worksheet[$wsnumber];
                $row = FIRSTUSEDEXCELROW;
            }
        }

        $coursecontext = get_context_instance(CONTEXT_COURSE, $course->id);

        $myxls->write($row, 0, format_string($courses[$log->course], true, array('context' => $coursecontext)), '');
        $myxls->write_date($row, 1, $log->time, $formatDate); // write_date() does conversion/timezone support. MDL-14934
        $myxls->write($row, 2, $log->ip, '');
        $fullname = fullname($log, has_capability('moodle/site:viewfullnames', $coursecontext));
        $myxls->write($row, 3, $fullname, '');
        $myxls->write($row, 4, $log->module.' '.$log->action, '');
        $myxls->write($row, 5, $log->info, '');

        $row++;
    }

    $workbook->close();
    return true;
}

function print_log_ods($course, $user, $date, $order='l.time DESC', $modname,
                        $modid, $modaction, $groupid) {

    global $CFG, $DB;

    require_once("$CFG->libdir/odslib.class.php");

    if (!$logs = build_logs_array($course, $user, $date, $order, '', '',
                       $modname, $modid, $modaction, $groupid)) {
        return false;
    }

    $courses = array();

    if ($course->id == SITEID) {
        $courses[0] = '';
        if ($ccc = get_courses('all', 'c.id ASC', 'c.id,c.shortname')) {
            foreach ($ccc as $cc) {
                $courses[$cc->id] = $cc->shortname;
            }
        }
    } else {
        $courses[$course->id] = $course->shortname;
    }

    $count=0;
    $ldcache = array();
    $tt = getdate(time());
    $today = mktime (0, 0, 0, $tt["mon"], $tt["mday"], $tt["year"]);

    $strftimedatetime = get_string("strftimedatetime");

    $nroPages = ceil(count($logs)/(EXCELROWS-FIRSTUSEDEXCELROW+1));
    $filename = 'logs_'.userdate(time(),get_string('backupnameformat', 'langconfig'),99,false);
    $filename .= '.ods';

    $workbook = new MoodleODSWorkbook('-');
    $workbook->send($filename);

    $worksheet = array();
    $headers = array(get_string('course'), get_string('time'), get_string('ip_address'),
                        get_string('fullnameuser'),    get_string('action'), get_string('info'));

    // Creating worksheets
    for ($wsnumber = 1; $wsnumber <= $nroPages; $wsnumber++) {
        $sheettitle = get_string('logs').' '.$wsnumber.'-'.$nroPages;
        $worksheet[$wsnumber] =& $workbook->add_worksheet($sheettitle);
        $worksheet[$wsnumber]->set_column(1, 1, 30);
        $worksheet[$wsnumber]->write_string(0, 0, get_string('savedat').
                                    userdate(time(), $strftimedatetime));
        $col = 0;
        foreach ($headers as $item) {
            $worksheet[$wsnumber]->write(FIRSTUSEDEXCELROW-1,$col,$item,'');
            $col++;
        }
    }

    if (empty($logs['logs'])) {
        $workbook->close();
        return true;
    }

    $formatDate =& $workbook->add_format();
    $formatDate->set_num_format(get_string('log_excel_date_format'));

    $row = FIRSTUSEDEXCELROW;
    $wsnumber = 1;
    $myxls =& $worksheet[$wsnumber];
    foreach ($logs['logs'] as $log) {
        if (isset($ldcache[$log->module][$log->action])) {
            $ld = $ldcache[$log->module][$log->action];
        } else {
            $ld = $DB->get_record('log_display', array('module'=>$log->module, 'action'=>$log->action));
            $ldcache[$log->module][$log->action] = $ld;
        }
        if ($ld && !empty($log->info)) {
            // ugly hack to make sure fullname is shown correctly
            if (($ld->mtable == 'user') and ($ld->field == $DB->sql_concat('firstname', "' '" , 'lastname'))) {
                $log->info = fullname($DB->get_record($ld->mtable, array('id'=>$log->info)), true);
            } else {
                $log->info = $DB->get_field($ld->mtable, $ld->field, array('id'=>$log->info));
            }
        }

        // Filter log->info
        $log->info = format_string($log->info);
        $log->info = strip_tags(urldecode($log->info));  // Some XSS protection

        if ($nroPages>1) {
            if ($row > EXCELROWS) {
                $wsnumber++;
                $myxls =& $worksheet[$wsnumber];
                $row = FIRSTUSEDEXCELROW;
            }
        }

        $coursecontext = get_context_instance(CONTEXT_COURSE, $course->id);

        $myxls->write_string($row, 0, format_string($courses[$log->course], true, array('context' => $coursecontext)));
        $myxls->write_date($row, 1, $log->time);
        $myxls->write_string($row, 2, $log->ip);
        $fullname = fullname($log, has_capability('moodle/site:viewfullnames', $coursecontext));
        $myxls->write_string($row, 3, $fullname);
        $myxls->write_string($row, 4, $log->module.' '.$log->action);
        $myxls->write_string($row, 5, $log->info);

        $row++;
    }

    $workbook->close();
    return true;
}


function print_overview($courses, array $remote_courses=array()) {
    global $CFG, $USER, $DB, $OUTPUT;

    $htmlarray = array();
    if ($modules = $DB->get_records('modules')) {
        foreach ($modules as $mod) {
            if (file_exists(dirname(dirname(__FILE__)).'/mod/'.$mod->name.'/lib.php')) {
                include_once(dirname(dirname(__FILE__)).'/mod/'.$mod->name.'/lib.php');
                $fname = $mod->name.'_print_overview';
                if (function_exists($fname)) {
                    $fname($courses,$htmlarray);
                }
            }
        }
    }
    foreach ($courses as $course) {
        $fullname = format_string($course->fullname, true, array('context' => get_context_instance(CONTEXT_COURSE, $course->id)));
        echo $OUTPUT->box_start('coursebox');
        $attributes = array('title' => s($fullname));
        if (empty($course->visible)) {
            $attributes['class'] = 'dimmed';
        }
        echo $OUTPUT->heading(html_writer::link(
            new moodle_url('/course/view.php', array('id' => $course->id)), $fullname, $attributes), 3);
        if (array_key_exists($course->id,$htmlarray)) {
            foreach ($htmlarray[$course->id] as $modname => $html) {
                echo $html;
            }
        }
        echo $OUTPUT->box_end();
    }

    if (!empty($remote_courses)) {
        echo $OUTPUT->heading(get_string('remotecourses', 'mnet'));
    }
    foreach ($remote_courses as $course) {
        echo $OUTPUT->box_start('coursebox');
        $attributes = array('title' => s($course->fullname));
        echo $OUTPUT->heading(html_writer::link(
            new moodle_url('/auth/mnet/jump.php', array('hostid' => $course->hostid, 'wantsurl' => '/course/view.php?id='.$course->remoteid)),
            format_string($course->shortname),
            $attributes) . ' (' . format_string($course->hostname) . ')', 3);
        echo $OUTPUT->box_end();
    }
}


/**
 * This function trawls through the logs looking for
 * anything new since the user's last login
 */
function print_recent_activity($course) {
    // $course is an object
    global $CFG, $USER, $SESSION, $DB, $OUTPUT;

    $context = get_context_instance(CONTEXT_COURSE, $course->id);

    $viewfullnames = has_capability('moodle/site:viewfullnames', $context);

    $timestart = round(time() - COURSE_MAX_RECENT_PERIOD, -2); // better db caching for guests - 100 seconds

    if (!isguestuser()) {
        if (!empty($USER->lastcourseaccess[$course->id])) {
            if ($USER->lastcourseaccess[$course->id] > $timestart) {
                $timestart = $USER->lastcourseaccess[$course->id];
            }
        }
    }

    echo '<div class="activitydate">';
    echo get_string('activitysince', '', userdate($timestart));
    echo '</div>';
    echo '<div class="activityhead">';

    echo '<a href="'.$CFG->wwwroot.'/course/recent.php?id='.$course->id.'">'.get_string('recentactivityreport').'</a>';

    echo "</div>\n";

    $content = false;

/// Firstly, have there been any new enrolments?

    $users = get_recent_enrolments($course->id, $timestart);

    //Accessibility: new users now appear in an <OL> list.
    if ($users) {
        echo '<div class="newusers">';
        echo $OUTPUT->heading(get_string("newusers").':', 3);
        $content = true;
        echo "<ol class=\"list\">\n";
        foreach ($users as $user) {
            $fullname = fullname($user, $viewfullnames);
            echo '<li class="name"><a href="'."$CFG->wwwroot/user/view.php?id=$user->id&amp;course=$course->id\">$fullname</a></li>\n";
        }
        echo "</ol>\n</div>\n";
    }

/// Next, have there been any modifications to the course structure?

    $modinfo = get_fast_modinfo($course);

    $changelist = array();

    $logs = $DB->get_records_select('log', "time > ? AND course = ? AND
                                            module = 'course' AND
                                            (action = 'add mod' OR action = 'update mod' OR action = 'delete mod')",
                                    array($timestart, $course->id), "id ASC");

    if ($logs) {
        $actions  = array('add mod', 'update mod', 'delete mod');
        $newgones = array(); // added and later deleted items
        foreach ($logs as $key => $log) {
            if (!in_array($log->action, $actions)) {
                continue;
            }
            $info = explode(' ', $log->info);

            // note: in most cases I replaced hardcoding of label with use of
            // $cm->has_view() but it was not possible to do this here because
            // we don't necessarily have the $cm for it
            if ($info[0] == 'label') {     // Labels are ignored in recent activity
                continue;
            }

            if (count($info) != 2) {
                debugging("Incorrect log entry info: id = ".$log->id, DEBUG_DEVELOPER);
                continue;
            }

            $modname    = $info[0];
            $instanceid = $info[1];

            if ($log->action == 'delete mod') {
                // unfortunately we do not know if the mod was visible
                if (!array_key_exists($log->info, $newgones)) {
                    $strdeleted = get_string('deletedactivity', 'moodle', get_string('modulename', $modname));
                    $changelist[$log->info] = array ('operation' => 'delete', 'text' => $strdeleted);
                }
            } else {
                if (!isset($modinfo->instances[$modname][$instanceid])) {
                    if ($log->action == 'add mod') {
                        // do not display added and later deleted activities
                        $newgones[$log->info] = true;
                    }
                    continue;
                }
                $cm = $modinfo->instances[$modname][$instanceid];
                if (!$cm->uservisible) {
                    continue;
                }

                if ($log->action == 'add mod') {
                    $stradded = get_string('added', 'moodle', get_string('modulename', $modname));
                    $changelist[$log->info] = array('operation' => 'add', 'text' => "$stradded:<br /><a href=\"$CFG->wwwroot/mod/$cm->modname/view.php?id={$cm->id}\">".format_string($cm->name, true)."</a>");

                } else if ($log->action == 'update mod' and empty($changelist[$log->info])) {
                    $strupdated = get_string('updated', 'moodle', get_string('modulename', $modname));
                    $changelist[$log->info] = array('operation' => 'update', 'text' => "$strupdated:<br /><a href=\"$CFG->wwwroot/mod/$cm->modname/view.php?id={$cm->id}\">".format_string($cm->name, true)."</a>");
                }
            }
        }
    }

    if (!empty($changelist)) {
        echo $OUTPUT->heading(get_string("courseupdates").':', 3);
        $content = true;
        foreach ($changelist as $changeinfo => $change) {
            echo '<p class="activity">'.$change['text'].'</p>';
        }
    }

/// Now display new things from each module

    $usedmodules = array();
    foreach($modinfo->cms as $cm) {
        if (isset($usedmodules[$cm->modname])) {
            continue;
        }
        if (!$cm->uservisible) {
            continue;
        }
        $usedmodules[$cm->modname] = $cm->modname;
    }

    foreach ($usedmodules as $modname) {      // Each module gets it's own logs and prints them
        if (file_exists($CFG->dirroot.'/mod/'.$modname.'/lib.php')) {
            include_once($CFG->dirroot.'/mod/'.$modname.'/lib.php');
            $print_recent_activity = $modname.'_print_recent_activity';
            if (function_exists($print_recent_activity)) {
                // NOTE: original $isteacher (second parameter below) was replaced with $viewfullnames!
                $content = $print_recent_activity($course, $viewfullnames, $timestart) || $content;
            }
        } else {
            debugging("Missing lib.php in lib/{$modname} - please reinstall files or uninstall the module");
        }
    }

    if (! $content) {
        echo '<p class="message">'.get_string('nothingnew').'</p>';
    }
}

/**
 * For a given course, returns an array of course activity objects
 * Each item in the array contains he following properties:
 */
function get_array_of_activities($courseid) {
//  cm - course module id
//  mod - name of the module (eg forum)
//  section - the number of the section (eg week or topic)
//  name - the name of the instance
//  visible - is the instance visible or not
//  groupingid - grouping id
//  groupmembersonly - is this instance visible to group members only
//  extra - contains extra string to include in any link
    global $CFG, $DB;
    if(!empty($CFG->enableavailability)) {
        require_once($CFG->libdir.'/conditionlib.php');
    }

    $course = $DB->get_record('course', array('id'=>$courseid));

    if (empty($course)) {
        throw new moodle_exception('courseidnotfound');
    }

    $mod = array();

    $rawmods = get_course_mods($courseid);
    if (empty($rawmods)) {
        return $mod; // always return array
    }

    if ($sections = $DB->get_records("course_sections", array("course"=>$courseid), "section ASC")) {
       foreach ($sections as $section) {
           if (!empty($section->sequence)) {
               $sequence = explode(",", $section->sequence);
               foreach ($sequence as $seq) {
                   if (empty($rawmods[$seq])) {
                       continue;
                   }
                   $mod[$seq] = new stdClass();
                   $mod[$seq]->id               = $rawmods[$seq]->instance;
                   $mod[$seq]->cm               = $rawmods[$seq]->id;
                   $mod[$seq]->mod              = $rawmods[$seq]->modname;

                    // Oh dear. Inconsistent names left here for backward compatibility.
                   $mod[$seq]->section          = $section->section;
                   $mod[$seq]->sectionid        = $rawmods[$seq]->section;

                   $mod[$seq]->module           = $rawmods[$seq]->module;
                   $mod[$seq]->added            = $rawmods[$seq]->added;
                   $mod[$seq]->score            = $rawmods[$seq]->score;
                   $mod[$seq]->idnumber         = $rawmods[$seq]->idnumber;
                   $mod[$seq]->visible          = $rawmods[$seq]->visible;
                   $mod[$seq]->visibleold       = $rawmods[$seq]->visibleold;
                   $mod[$seq]->groupmode        = $rawmods[$seq]->groupmode;
                   $mod[$seq]->groupingid       = $rawmods[$seq]->groupingid;
                   $mod[$seq]->groupmembersonly = $rawmods[$seq]->groupmembersonly;
                   $mod[$seq]->indent           = $rawmods[$seq]->indent;
                   $mod[$seq]->completion       = $rawmods[$seq]->completion;
                   $mod[$seq]->extra            = "";
                   $mod[$seq]->completiongradeitemnumber =
                           $rawmods[$seq]->completiongradeitemnumber;
                   $mod[$seq]->completionview   = $rawmods[$seq]->completionview;
                   $mod[$seq]->completionexpected = $rawmods[$seq]->completionexpected;
                   $mod[$seq]->availablefrom    = $rawmods[$seq]->availablefrom;
                   $mod[$seq]->availableuntil   = $rawmods[$seq]->availableuntil;
                   $mod[$seq]->showavailability = $rawmods[$seq]->showavailability;
                   $mod[$seq]->showdescription  = $rawmods[$seq]->showdescription;
                   if (!empty($CFG->enableavailability)) {
                       condition_info::fill_availability_conditions($rawmods[$seq]);
                       $mod[$seq]->conditionscompletion = $rawmods[$seq]->conditionscompletion;
                       $mod[$seq]->conditionsgrade  = $rawmods[$seq]->conditionsgrade;
                   }

                   $modname = $mod[$seq]->mod;
                   $functionname = $modname."_get_coursemodule_info";

                   if (!file_exists("$CFG->dirroot/mod/$modname/lib.php")) {
                       continue;
                   }

                   include_once("$CFG->dirroot/mod/$modname/lib.php");

                   if ($hasfunction = function_exists($functionname)) {
                       if ($info = $functionname($rawmods[$seq])) {
                           if (!empty($info->icon)) {
                               $mod[$seq]->icon = $info->icon;
                           }
                           if (!empty($info->iconcomponent)) {
                               $mod[$seq]->iconcomponent = $info->iconcomponent;
                           }
                           if (!empty($info->name)) {
                               $mod[$seq]->name = $info->name;
                           }
                           if ($info instanceof cached_cm_info) {
                               // When using cached_cm_info you can include three new fields
                               // that aren't available for legacy code
                               if (!empty($info->content)) {
                                   $mod[$seq]->content = $info->content;
                               }
                               if (!empty($info->extraclasses)) {
                                   $mod[$seq]->extraclasses = $info->extraclasses;
                               }
                               if (!empty($info->iconurl)) {
                                   $mod[$seq]->iconurl = $info->iconurl;
                               }
                               if (!empty($info->onclick)) {
                                   $mod[$seq]->onclick = $info->onclick;
                               }
                               if (!empty($info->customdata)) {
                                   $mod[$seq]->customdata = $info->customdata;
                               }
                           } else {
                               // When using a stdclass, the (horrible) deprecated ->extra field
                               // is available for BC
                               if (!empty($info->extra)) {
                                   $mod[$seq]->extra = $info->extra;
                               }
                           }
                       }
                   }
                   // When there is no modname_get_coursemodule_info function,
                   // but showdescriptions is enabled, then we use the 'intro'
                   // and 'introformat' fields in the module table
                   if (!$hasfunction && $rawmods[$seq]->showdescription) {
                       if ($modvalues = $DB->get_record($rawmods[$seq]->modname,
                               array('id' => $rawmods[$seq]->instance), 'name, intro, introformat')) {
                           // Set content from intro and introformat. Filters are disabled
                           // because we  filter it with format_text at display time
                           $mod[$seq]->content = format_module_intro($rawmods[$seq]->modname,
                                   $modvalues, $rawmods[$seq]->id, false);

                           // To save making another query just below, put name in here
                           $mod[$seq]->name = $modvalues->name;
                       }
                   }
                   if (!isset($mod[$seq]->name)) {
                       $mod[$seq]->name = $DB->get_field($rawmods[$seq]->modname, "name", array("id"=>$rawmods[$seq]->instance));
                   }

                   // Minimise the database size by unsetting default options when they are
                   // 'empty'. This list corresponds to code in the cm_info constructor.
                   foreach (array('idnumber', 'groupmode', 'groupingid', 'groupmembersonly',
                           'indent', 'completion', 'extra', 'extraclasses', 'iconurl', 'onclick', 'content',
                           'icon', 'iconcomponent', 'customdata', 'showavailability', 'availablefrom',
                           'availableuntil', 'conditionscompletion', 'conditionsgrade',
                           'completionview', 'completionexpected', 'score', 'showdescription')
                           as $property) {
                       if (property_exists($mod[$seq], $property) &&
                               empty($mod[$seq]->{$property})) {
                           unset($mod[$seq]->{$property});
                       }
                   }
                   // Special case: this value is usually set to null, but may be 0
                   if (property_exists($mod[$seq], 'completiongradeitemnumber') &&
                           is_null($mod[$seq]->completiongradeitemnumber)) {
                       unset($mod[$seq]->completiongradeitemnumber);
                   }
               }
            }
        }
    }
    return $mod;
}


/**
 * Returns a number of useful structures for course displays
 */
function get_all_mods($courseid, &$mods, &$modnames, &$modnamesplural, &$modnamesused) {
    global $CFG, $DB, $COURSE;

    $mods          = array();    // course modules indexed by id
    $modnames      = array();    // all course module names (except resource!)
    $modnamesplural= array();    // all course module names (plural form)
    $modnamesused  = array();    // course module names used

    if ($allmods = $DB->get_records("modules")) {
        foreach ($allmods as $mod) {
            if (!file_exists("$CFG->dirroot/mod/$mod->name/lib.php")) {
                continue;
            }
            if ($mod->visible) {
                $modnames[$mod->name] = get_string("modulename", "$mod->name");
                $modnamesplural[$mod->name] = get_string("modulenameplural", "$mod->name");
            }
        }
        collatorlib::asort($modnames);
    } else {
        print_error("nomodules", 'debug');
    }

    $course = ($courseid==$COURSE->id) ? $COURSE : $DB->get_record('course',array('id'=>$courseid));
    $modinfo = get_fast_modinfo($course);

    if ($rawmods=$modinfo->cms) {
        foreach($rawmods as $mod) {    // Index the mods
            if (empty($modnames[$mod->modname])) {
                continue;
            }
            $mods[$mod->id] = $mod;
            $mods[$mod->id]->modfullname = $modnames[$mod->modname];
            if (!$mod->visible and !has_capability('moodle/course:viewhiddenactivities', get_context_instance(CONTEXT_COURSE, $courseid))) {
                continue;
            }
            // Check groupings
            if (!groups_course_module_visible($mod)) {
                continue;
            }
            $modnamesused[$mod->modname] = $modnames[$mod->modname];
        }
        if ($modnamesused) {
            collatorlib::asort($modnamesused);
        }
    }
}

/**
 * Returns an array of sections for the requested course id
 *
 * This function stores the sections against the course id within a staticvar encase
 * of subsequent requests. This is used all over + in some standard libs and course
 * format callbacks so subsequent requests are a reality.
 *
 * @staticvar array $coursesections
 * @param int $courseid
 * @return array Array of sections
 */
function get_all_sections($courseid) {
    global $DB;
    static $coursesections = array();
    if (!array_key_exists($courseid, $coursesections)) {
        $coursesections[$courseid] = $DB->get_records("course_sections", array("course"=>"$courseid"), "section",
                           "section, id, course, name, summary, summaryformat, sequence, visible");
    }
    return $coursesections[$courseid];
}

/**
 * Set highlighted section. Only one section can be highlighted at the time.
 *
 * @param int $courseid course id
 * @param int $marker highlight section with this number, 0 means remove higlightin
 * @return void
 */
function course_set_marker($courseid, $marker) {
    global $DB;
    $DB->set_field("course", "marker", $marker, array('id' => $courseid));
}

/**
 * For a given course section, marks it visible or hidden,
 * and does the same for every activity in that section
 *
 * @param int $courseid course id
 * @param int $sectionnumber The section number to adjust
 * @param int $visibility The new visibility
 * @return array A list of resources which were hidden in the section
 */
function set_section_visible($courseid, $sectionnumber, $visibility) {
    global $DB;

    $resourcestotoggle = array();
    if ($section = $DB->get_record("course_sections", array("course"=>$courseid, "section"=>$sectionnumber))) {
        $DB->set_field("course_sections", "visible", "$visibility", array("id"=>$section->id));
        if (!empty($section->sequence)) {
            $modules = explode(",", $section->sequence);
            foreach ($modules as $moduleid) {
                set_coursemodule_visible($moduleid, $visibility, true);
            }
        }
        rebuild_course_cache($courseid);

        // Determine which modules are visible for AJAX update
        if (!empty($modules)) {
            list($insql, $params) = $DB->get_in_or_equal($modules);
            $select = 'id ' . $insql . ' AND visible = ?';
            array_push($params, $visibility);
            if (!$visibility) {
                $select .= ' AND visibleold = 1';
            }
            $resourcestotoggle = $DB->get_fieldset_select('course_modules', 'id', $select, $params);
        }
    }
    return $resourcestotoggle;
}

/**
 * Obtains shared data that is used in print_section when displaying a
 * course-module entry.
 *
 * Calls format_text or format_string as appropriate, and obtains the correct icon.
 *
 * This data is also used in other areas of the code.
 * @param cm_info $cm Course-module data (must come from get_fast_modinfo)
 * @param object $course Moodle course object
 * @return array An array with the following values in this order:
 *   $content (optional extra content for after link),
 *   $instancename (text of link)
 */
function get_print_section_cm_text(cm_info $cm, $course) {
    global $OUTPUT;

    // Get content from modinfo if specified. Content displays either
    // in addition to the standard link (below), or replaces it if
    // the link is turned off by setting ->url to null.
    if (($content = $cm->get_content()) !== '') {
        // Improve filter performance by preloading filter setttings for all
        // activities on the course (this does nothing if called multiple
        // times)
        filter_preload_activities($cm->get_modinfo());

        // Get module context
        $modulecontext = get_context_instance(CONTEXT_MODULE, $cm->id);
        $labelformatoptions = new stdClass();
        $labelformatoptions->noclean = true;
        $labelformatoptions->overflowdiv = true;
        $labelformatoptions->context = $modulecontext;
        $content = format_text($content, FORMAT_HTML, $labelformatoptions);
    } else {
        $content = '';
    }

    // Get course context
    $coursecontext = get_context_instance(CONTEXT_COURSE, $course->id);
    $stringoptions = new stdClass;
    $stringoptions->context = $coursecontext;
    $instancename = format_string($cm->name, true,  $stringoptions);
    return array($content, $instancename);
}

/**
 * Prints a section full of activity modules
 */
function print_section($course, $section, $mods, $modnamesused, $absolute=false, $width="100%", $hidecompletion=false, $sectionreturn = false) {
    global $CFG, $USER, $DB, $PAGE, $OUTPUT;

    static $initialised;

    static $groupbuttons;
    static $groupbuttonslink;
    static $isediting;
    static $ismoving;
    static $strmovehere;
    static $strmovefull;
    static $strunreadpostsone;
    static $groupings;
    static $modulenames;

    if (!isset($initialised)) {
        $groupbuttons     = ($course->groupmode or (!$course->groupmodeforce));
        $groupbuttonslink = (!$course->groupmodeforce);
        $isediting        = $PAGE->user_is_editing();
        $ismoving         = $isediting && ismoving($course->id);
        if ($ismoving) {
            $strmovehere  = get_string("movehere");
            $strmovefull  = strip_tags(get_string("movefull", "", "'$USER->activitycopyname'"));
        }
        $modulenames      = array();
        $initialised = true;
    }

    $modinfo = get_fast_modinfo($course);
    $completioninfo = new completion_info($course);

    //Accessibility: replace table with list <ul>, but don't output empty list.
    if (!empty($section->sequence)) {

        // Fix bug #5027, don't want style=\"width:$width\".
        echo "<ul class=\"section img-text\">\n";
        $sectionmods = explode(",", $section->sequence);

        foreach ($sectionmods as $modnumber) {
            if (empty($mods[$modnumber])) {
                continue;
            }

            /**
             * @var cm_info
             */
            $mod = $mods[$modnumber];

            if ($ismoving and $mod->id == $USER->activitycopy) {
                // do not display moving mod
                continue;
            }

            if (isset($modinfo->cms[$modnumber])) {
                // We can continue (because it will not be displayed at all)
                // if:
                // 1) The activity is not visible to users
                // and
                // 2a) The 'showavailability' option is not set (if that is set,
                //     we need to display the activity so we can show
                //     availability info)
                // or
                // 2b) The 'availableinfo' is empty, i.e. the activity was
                //     hidden in a way that leaves no info, such as using the
                //     eye icon.
                if (!$modinfo->cms[$modnumber]->uservisible &&
                    (empty($modinfo->cms[$modnumber]->showavailability) ||
                      empty($modinfo->cms[$modnumber]->availableinfo))) {
                    // visibility shortcut
                    continue;
                }
            } else {
                if (!file_exists("$CFG->dirroot/mod/$mod->modname/lib.php")) {
                    // module not installed
                    continue;
                }
                if (!coursemodule_visible_for_user($mod) &&
                    empty($mod->showavailability)) {
                    // full visibility check
                    continue;
                }
            }

            if (!isset($modulenames[$mod->modname])) {
                $modulenames[$mod->modname] = get_string('modulename', $mod->modname);
            }
            $modulename = $modulenames[$mod->modname];

            // In some cases the activity is visible to user, but it is
            // dimmed. This is done if viewhiddenactivities is true and if:
            // 1. the activity is not visible, or
            // 2. the activity has dates set which do not include current, or
            // 3. the activity has any other conditions set (regardless of whether
            //    current user meets them)
            $canviewhidden = has_capability(
                'moodle/course:viewhiddenactivities',
                get_context_instance(CONTEXT_MODULE, $mod->id));
            $accessiblebutdim = false;
            if ($canviewhidden) {
                $accessiblebutdim = !$mod->visible;
                if (!empty($CFG->enableavailability)) {
                    $accessiblebutdim = $accessiblebutdim ||
                        $mod->availablefrom > time() ||
                        ($mod->availableuntil && $mod->availableuntil < time()) ||
                        count($mod->conditionsgrade) > 0 ||
                        count($mod->conditionscompletion) > 0;
                }
            }

            $liclasses = array();
            $liclasses[] = 'activity';
            $liclasses[] = $mod->modname;
            $liclasses[] = 'modtype_'.$mod->modname;
            $extraclasses = $mod->get_extra_classes();
            if ($extraclasses) {
                $liclasses = array_merge($liclasses, explode(' ', $extraclasses));
            }
            echo html_writer::start_tag('li', array('class'=>join(' ', $liclasses), 'id'=>'module-'.$modnumber));
            if ($ismoving) {
                echo '<a title="'.$strmovefull.'"'.
                     ' href="'.$CFG->wwwroot.'/course/mod.php?moveto='.$mod->id.'&amp;sesskey='.sesskey().'">'.
                     '<img class="movetarget" src="'.$OUTPUT->pix_url('movehere') . '" '.
                     ' alt="'.$strmovehere.'" /></a><br />
                     ';
            }

            $classes = array('mod-indent');
            if (!empty($mod->indent)) {
                $classes[] = 'mod-indent-'.$mod->indent;
                if ($mod->indent > 15) {
                    $classes[] = 'mod-indent-huge';
                }
            }
            echo html_writer::start_tag('div', array('class'=>join(' ', $classes)));

            // Get data about this course-module
            list($content, $instancename) =
                    get_print_section_cm_text($modinfo->cms[$modnumber], $course);

            //Accessibility: for files get description via icon, this is very ugly hack!
            $altname = '';
            $altname = $mod->modfullname;
            if (!empty($customicon)) {
                $archetype = plugin_supports('mod', $mod->modname, FEATURE_MOD_ARCHETYPE, MOD_ARCHETYPE_OTHER);
                if ($archetype == MOD_ARCHETYPE_RESOURCE) {
                    $mimetype = mimeinfo_from_icon('type', $customicon);
                    $altname = get_mimetype_description($mimetype);
                }
            }
            // Avoid unnecessary duplication: if e.g. a forum name already
            // includes the word forum (or Forum, etc) then it is unhelpful
            // to include that in the accessible description that is added.
            if (false !== strpos(textlib::strtolower($instancename),
                    textlib::strtolower($altname))) {
                $altname = '';
            }
            // File type after name, for alphabetic lists (screen reader).
            if ($altname) {
                $altname = get_accesshide(' '.$altname);
            }

            // We may be displaying this just in order to show information
            // about visibility, without the actual link
            $contentpart = '';
            if ($mod->uservisible) {
                // Nope - in this case the link is fully working for user
                $linkclasses = '';
                $textclasses = '';
                if ($accessiblebutdim) {
                    $linkclasses .= ' dimmed';
                    $textclasses .= ' dimmed_text';
                    $accesstext = '<span class="accesshide">'.
                        get_string('hiddenfromstudents').': </span>';
                } else {
                    $accesstext = '';
                }
                if ($linkclasses) {
                    $linkcss = 'class="' . trim($linkclasses) . '" ';
                } else {
                    $linkcss = '';
                }
                if ($textclasses) {
                    $textcss = 'class="' . trim($textclasses) . '" ';
                } else {
                    $textcss = '';
                }

                // Get on-click attribute value if specified
                $onclick = $mod->get_on_click();
                if ($onclick) {
                    $onclick = ' onclick="' . $onclick . '"';
                }

                if ($url = $mod->get_url()) {
                    // Display link itself
                    echo '<a ' . $linkcss . $mod->extra . $onclick .
                            ' href="' . $url . '"><img src="' . $mod->get_icon_url() .
                            '" class="activityicon" alt="' .
                            $modulename . '" /> ' .
                            $accesstext . '<span class="instancename">' .
                            $instancename . $altname . '</span></a>';

                    // If specified, display extra content after link
                    if ($content) {
                        $contentpart = '<div class="' . trim('contentafterlink' . $textclasses) .
                                '">' . $content . '</div>';
                    }
                } else {
                    // No link, so display only content
                    $contentpart = '<div ' . $textcss . $mod->extra . '>' .
                            $accesstext . $content . '</div>';
                }

                if (!empty($mod->groupingid) && has_capability('moodle/course:managegroups', get_context_instance(CONTEXT_COURSE, $course->id))) {
                    if (!isset($groupings)) {
                        $groupings = groups_get_all_groupings($course->id);
                    }
                    echo " <span class=\"groupinglabel\">(".format_string($groupings[$mod->groupingid]->name).')</span>';
                }
            } else {
                $textclasses = $extraclasses;
                $textclasses .= ' dimmed_text';
                if ($textclasses) {
                    $textcss = 'class="' . trim($textclasses) . '" ';
                } else {
                    $textcss = '';
                }
                $accesstext = '<span class="accesshide">' .
                        get_string('notavailableyet', 'condition') .
                        ': </span>';

                if ($url = $mod->get_url()) {
                    // Display greyed-out text of link
                    echo '<div ' . $textcss . $mod->extra .
                            ' >' . '<img src="' . $mod->get_icon_url() .
                            '" class="activityicon" alt="' .
                            $modulename .
                            '" /> <span>'. $instancename . $altname .
                            '</span></div>';

                    // Do not display content after link when it is greyed out like this.
                } else {
                    // No link, so display only content (also greyed)
                    $contentpart = '<div ' . $textcss . $mod->extra . '>' .
                            $accesstext . $content . '</div>';
                }
            }

            // Module can put text after the link (e.g. forum unread)
            echo $mod->get_after_link();

            // If there is content but NO link (eg label), then display the
            // content here (BEFORE any icons). In this case cons must be
            // displayed after the content so that it makes more sense visually
            // and for accessibility reasons, e.g. if you have a one-line label
            // it should work similarly (at least in terms of ordering) to an
            // activity.
            if (empty($url)) {
                echo $contentpart;
            }

            if ($isediting) {
                if ($groupbuttons and plugin_supports('mod', $mod->modname, FEATURE_GROUPS, 0)) {
                    if (! $mod->groupmodelink = $groupbuttonslink) {
                        $mod->groupmode = $course->groupmode;
                    }

                } else {
                    $mod->groupmode = false;
                }
                echo '&nbsp;&nbsp;';

                if ($sectionreturn) {
                    echo make_editing_buttons($mod, $absolute, true, $mod->indent, $section->section);
                } else {
                    echo make_editing_buttons($mod, $absolute, true, $mod->indent, 0);
                }
                echo $mod->get_after_edit_icons();
            }

            // Completion
            $completion = $hidecompletion
                ? COMPLETION_TRACKING_NONE
                : $completioninfo->is_enabled($mod);
            if ($completion!=COMPLETION_TRACKING_NONE && isloggedin() &&
                !isguestuser() && $mod->uservisible) {
                $completiondata = $completioninfo->get_data($mod,true);
                $completionicon = '';
                if ($isediting) {
                    switch ($completion) {
                        case COMPLETION_TRACKING_MANUAL :
                            $completionicon = 'manual-enabled'; break;
                        case COMPLETION_TRACKING_AUTOMATIC :
                            $completionicon = 'auto-enabled'; break;
                        default: // wtf
                    }
                } else if ($completion==COMPLETION_TRACKING_MANUAL) {
                    switch($completiondata->completionstate) {
                        case COMPLETION_INCOMPLETE:
                            $completionicon = 'manual-n'; break;
                        case COMPLETION_COMPLETE:
                            $completionicon = 'manual-y'; break;
                    }
                } else { // Automatic
                    switch($completiondata->completionstate) {
                        case COMPLETION_INCOMPLETE:
                            $completionicon = 'auto-n'; break;
                        case COMPLETION_COMPLETE:
                            $completionicon = 'auto-y'; break;
                        case COMPLETION_COMPLETE_PASS:
                            $completionicon = 'auto-pass'; break;
                        case COMPLETION_COMPLETE_FAIL:
                            $completionicon = 'auto-fail'; break;
                    }
                }
                if ($completionicon) {
                    $imgsrc = $OUTPUT->pix_url('i/completion-'.$completionicon);
                    $imgalt = s(get_string('completion-alt-'.$completionicon, 'completion', $mod->name));
                    if ($completion == COMPLETION_TRACKING_MANUAL && !$isediting) {
                        $imgtitle = s(get_string('completion-title-'.$completionicon, 'completion', $mod->name));
                        $newstate =
                            $completiondata->completionstate==COMPLETION_COMPLETE
                            ? COMPLETION_INCOMPLETE
                            : COMPLETION_COMPLETE;
                        // In manual mode the icon is a toggle form...

                        // If this completion state is used by the
                        // conditional activities system, we need to turn
                        // off the JS.
                        if (!empty($CFG->enableavailability) &&
                            condition_info::completion_value_used_as_condition($course, $mod)) {
                            $extraclass = ' preventjs';
                        } else {
                            $extraclass = '';
                        }
                        echo "
<form class='togglecompletion$extraclass' method='post' action='".$CFG->wwwroot."/course/togglecompletion.php'><div>
<input type='hidden' name='id' value='{$mod->id}' />
<input type='hidden' name='modulename' value='".s($mod->name)."' />
<input type='hidden' name='sesskey' value='".sesskey()."' />
<input type='hidden' name='completionstate' value='$newstate' />
<input type='image' src='$imgsrc' alt='$imgalt' title='$imgtitle' />
</div></form>";
                    } else {
                        // In auto mode, or when editing, the icon is just an image
                        echo "<span class='autocompletion'>";
                        echo "<img src='$imgsrc' alt='$imgalt' title='$imgalt' /></span>";
                    }
                }
            }

            // If there is content AND a link, then display the content here
            // (AFTER any icons). Otherwise it was displayed before
            if (!empty($url)) {
                echo $contentpart;
            }

            // Show availability information (for someone who isn't allowed to
            // see the activity itself, or for staff)
            if (!$mod->uservisible) {
                echo '<div class="availabilityinfo">'.$mod->availableinfo.'</div>';
            } else if ($canviewhidden && !empty($CFG->enableavailability)) {
                $ci = new condition_info($mod);
                $fullinfo = $ci->get_full_information();
                if($fullinfo) {
                    echo '<div class="availabilityinfo">'.get_string($mod->showavailability
                        ? 'userrestriction_visible'
                        : 'userrestriction_hidden','condition',
                        $fullinfo).'</div>';
                }
            }

            echo html_writer::end_tag('div');
            echo html_writer::end_tag('li')."\n";
        }

    } elseif ($ismoving) {
        echo "<ul class=\"section\">\n";
    }

    if ($ismoving) {
        echo '<li><a title="'.$strmovefull.'"'.
             ' href="'.$CFG->wwwroot.'/course/mod.php?movetosection='.$section->id.'&amp;sesskey='.sesskey().'">'.
             '<img class="movetarget" src="'.$OUTPUT->pix_url('movehere') . '" '.
             ' alt="'.$strmovehere.'" /></a></li>
             ';
    }
    if (!empty($section->sequence) || $ismoving) {
        echo "</ul><!--class='section'-->\n\n";
    }
}

/**
 * Prints the menus to add activities and resources.
 */
function print_section_add_menus($course, $section, $modnames, $vertical=false, $return=false) {
    global $CFG, $OUTPUT;

    // check to see if user can add menus
    if (!has_capability('moodle/course:manageactivities', get_context_instance(CONTEXT_COURSE, $course->id))) {
        return false;
    }

    // Retrieve all modules with associated metadata
    $modules = get_module_metadata($course, $modnames);

    // We'll sort resources and activities into two lists
    $resources = array();
    $activities = array();

    // We need to add the section section to the link for each module
    $sectionlink = '&section=' . $section;

    foreach ($modules as $module) {
        if (isset($module->types)) {
            // This module has a subtype
            // NOTE: this is legacy stuff, module subtypes are very strongly discouraged!!
            $subtypes = array();
            foreach ($module->types as $subtype) {
                $subtypes[$subtype->link . $sectionlink] = $subtype->title;
            }

            // Sort module subtypes into the list
            if (!empty($module->title)) {
                // This grouping has a name
                if ($module->archetype == MOD_CLASS_RESOURCE) {
                    $resources[] = array($module->title=>$subtypes);
                } else {
                    $activities[] = array($module->title=>$subtypes);
                }
            } else {
                // This grouping does not have a name
                if ($module->archetype == MOD_CLASS_RESOURCE) {
                    $resources = array_merge($resources, $subtypes);
                } else {
                    $activities = array_merge($activities, $subtypes);
                }
            }
        } else {
            // This module has no subtypes
            if ($module->archetype == MOD_ARCHETYPE_RESOURCE) {
                $resources[$module->link . $sectionlink] = $module->title;
            } else if ($module->archetype === MOD_ARCHETYPE_SYSTEM) {
                // System modules cannot be added by user, do not add to dropdown
            } else {
                $activities[$module->link . $sectionlink] = $module->title;
            }
        }
    }

    $straddactivity = get_string('addactivity');
    $straddresource = get_string('addresource');

    $output  = '<div class="section_add_menus">';

    if (!$vertical) {
        $output .= '<div class="horizontal">';
    }

    if (!empty($resources)) {
        $select = new url_select($resources, '', array(''=>$straddresource), "ressection$section");
        $select->set_help_icon('resources');
        $output .= $OUTPUT->render($select);
    }

    if (!empty($activities)) {
        $select = new url_select($activities, '', array(''=>$straddactivity), "section$section");
        $select->set_help_icon('activities');
        $output .= $OUTPUT->render($select);
    }

    if (!$vertical) {
        $output .= '</div>';
    }

    $output .= '</div>';

    if ($return) {
        return $output;
    } else {
        echo $output;
    }
}

/**
 * Retrieve all metadata for the requested modules
 *
 * @param object $course The Course
 * @param array $modnames An array containing the list of modules and their
 * names
 * @return array A list of stdClass objects containing metadata about each
 * module
 */
function get_module_metadata($course, $modnames) {
    global $CFG, $OUTPUT;

    // get_module_metadata will be called once per section on the page and courses may show
    // different modules to one another
    static $modlist = array();
    if (!isset($modlist[$course->id])) {
        $modlist[$course->id] = array();
    }

    $return = array();
    $urlbase = "/course/mod.php?id=$course->id&sesskey=".sesskey().'&add=';
    foreach($modnames as $modname => $modnamestr) {
        if (!course_allowed_module($course, $modname)) {
            continue;
        }
        if (isset($modlist[$modname])) {
            // This module is already cached
            $return[$modname] = $modlist[$course->id][$modname];
            continue;
        }

        // Include the module lib
        $libfile = "$CFG->dirroot/mod/$modname/lib.php";
        if (!file_exists($libfile)) {
            continue;
        }
        include_once($libfile);

        // NOTE: this is legacy stuff, module subtypes are very strongly discouraged!!
        $gettypesfunc =  $modname.'_get_types';
        if (function_exists($gettypesfunc)) {
            if ($types = $gettypesfunc()) {
                $group = new stdClass();
                $group->name = $modname;
                $group->icon = $OUTPUT->pix_icon('icon', '', $modname, array('class' => 'icon'));
                foreach($types as $type) {
                    if ($type->typestr === '--') {
                        continue;
                    }
                    if (strpos($type->typestr, '--') === 0) {
                        $group->title = str_replace('--', '', $type->typestr);
                        continue;
                    }
                    // Set the Sub Type metadata
                    $subtype = new stdClass();
                    $subtype->title = $type->typestr;
                    $subtype->type = str_replace('&amp;', '&', $type->type);
                    $subtype->name = preg_replace('/.*type=/', '', $subtype->type);
                    $subtype->archetype = $type->modclass;

                    // The group archetype should match the subtype archetypes and all subtypes
                    // should have the same archetype
                    $group->archetype = $subtype->archetype;

                    if (get_string_manager()->string_exists('help' . $subtype->name, $modname)) {
                        $subtype->help = get_string('help' . $subtype->name, $modname);
                    }
                    $subtype->link = $urlbase . $subtype->type;
                    $group->types[] = $subtype;
                }
                $modlist[$course->id][$modname] = $group;
            }
        } else {
            $module = new stdClass();
            $module->title = get_string('modulename', $modname);
            $module->name = $modname;
            $module->link = $urlbase . $modname;
            $module->icon = $OUTPUT->pix_icon('icon', '', $module->name, array('class' => 'icon'));
            if (get_string_manager()->string_exists('modulename_help', $modname)) {
                $module->help = get_string('modulename_help', $modname);
            }
            $module->archetype = plugin_supports('mod', $modname, FEATURE_MOD_ARCHETYPE, MOD_ARCHETYPE_OTHER);
            $modlist[$course->id][$modname] = $module;
        }
        $return[$modname] = $modlist[$course->id][$modname];
    }

    return $return;
}

/**
 * Return the course category context for the category with id $categoryid, except
 * that if $categoryid is 0, return the system context.
 *
 * @param integer $categoryid a category id or 0.
 * @return object the corresponding context
 */
function get_category_or_system_context($categoryid) {
    if ($categoryid) {
        return get_context_instance(CONTEXT_COURSECAT, $categoryid);
    } else {
        return get_context_instance(CONTEXT_SYSTEM);
    }
}

/**
 * Gets the child categories of a given courses category. Uses a static cache
 * to make repeat calls efficient.
 *
 * @param int $parentid the id of a course category.
 * @return array all the child course categories.
 */
function get_child_categories($parentid) {
    static $allcategories = null;

    // only fill in this variable the first time
    if (null == $allcategories) {
        $allcategories = array();

        $categories = get_categories();
        foreach ($categories as $category) {
            if (empty($allcategories[$category->parent])) {
                $allcategories[$category->parent] = array();
            }
            $allcategories[$category->parent][] = $category;
        }
    }

    if (empty($allcategories[$parentid])) {
        return array();
    } else {
        return $allcategories[$parentid];
    }
}

/**
 * This function recursively travels the categories, building up a nice list
 * for display. It also makes an array that list all the parents for each
 * category.
 *
 * For example, if you have a tree of categories like:
 *   Miscellaneous (id = 1)
 *      Subcategory (id = 2)
 *         Sub-subcategory (id = 4)
 *   Other category (id = 3)
 * Then after calling this function you will have
 * $list = array(1 => 'Miscellaneous', 2 => 'Miscellaneous / Subcategory',
 *      4 => 'Miscellaneous / Subcategory / Sub-subcategory',
 *      3 => 'Other category');
 * $parents = array(2 => array(1), 4 => array(1, 2));
 *
 * If you specify $requiredcapability, then only categories where the current
 * user has that capability will be added to $list, although all categories
 * will still be added to $parents, and if you only have $requiredcapability
 * in a child category, not the parent, then the child catgegory will still be
 * included.
 *
 * If you specify the option $excluded, then that category, and all its children,
 * are omitted from the tree. This is useful when you are doing something like
 * moving categories, where you do not want to allow people to move a category
 * to be the child of itself.
 *
 * @param array $list For output, accumulates an array categoryid => full category path name
 * @param array $parents For output, accumulates an array categoryid => list of parent category ids.
 * @param string/array $requiredcapability if given, only categories where the current
 *      user has this capability will be added to $list. Can also be an array of capabilities,
 *      in which case they are all required.
 * @param integer $excludeid Omit this category and its children from the lists built.
 * @param object $category Build the tree starting at this category - otherwise starts at the top level.
 * @param string $path For internal use, as part of recursive calls.
 */
function make_categories_list(&$list, &$parents, $requiredcapability = '',
        $excludeid = 0, $category = NULL, $path = "") {

    // initialize the arrays if needed
    if (!is_array($list)) {
        $list = array();
    }
    if (!is_array($parents)) {
        $parents = array();
    }

    if (empty($category)) {
        // Start at the top level.
        $category = new stdClass;
        $category->id = 0;
    } else {
        // This is the excluded category, don't include it.
        if ($excludeid > 0 && $excludeid == $category->id) {
            return;
        }

        $context = get_context_instance(CONTEXT_COURSECAT, $category->id);
        $categoryname = format_string($category->name, true, array('context' => $context));

        // Update $path.
        if ($path) {
            $path = $path.' / '.$categoryname;
        } else {
            $path = $categoryname;
        }

        // Add this category to $list, if the permissions check out.
        if (empty($requiredcapability)) {
            $list[$category->id] = $path;

        } else {
            $requiredcapability = (array)$requiredcapability;
            if (has_all_capabilities($requiredcapability, $context)) {
                $list[$category->id] = $path;
            }
        }
    }

    // Add all the children recursively, while updating the parents array.
    if ($categories = get_child_categories($category->id)) {
        foreach ($categories as $cat) {
            if (!empty($category->id)) {
                if (isset($parents[$category->id])) {
                    $parents[$cat->id]   = $parents[$category->id];
                }
                $parents[$cat->id][] = $category->id;
            }
            make_categories_list($list, $parents, $requiredcapability, $excludeid, $cat, $path);
        }
    }
}

/**
 * This function generates a structured array of courses and categories.
 *
 * The depth of categories is limited by $CFG->maxcategorydepth however there
 * is no limit on the number of courses!
 *
 * Suitable for use with the course renderers course_category_tree method:
 * $renderer = $PAGE->get_renderer('core','course');
 * echo $renderer->course_category_tree(get_course_category_tree());
 *
 * @global moodle_database $DB
 * @param int $id
 * @param int $depth
 */
function get_course_category_tree($id = 0, $depth = 0) {
    global $DB, $CFG;
    $viewhiddencats = has_capability('moodle/category:viewhiddencategories', get_context_instance(CONTEXT_SYSTEM));
    $categories = get_child_categories($id);
    $categoryids = array();
    foreach ($categories as $key => &$category) {
        if (!$category->visible && !$viewhiddencats) {
            unset($categories[$key]);
            continue;
        }
        $categoryids[$category->id] = $category;
        if (empty($CFG->maxcategorydepth) || $depth <= $CFG->maxcategorydepth) {
            list($category->categories, $subcategories) = get_course_category_tree($category->id, $depth+1);
            foreach ($subcategories as $subid=>$subcat) {
                $categoryids[$subid] = $subcat;
            }
            $category->courses = array();
        }
    }

    if ($depth > 0) {
        // This is a recursive call so return the required array
        return array($categories, $categoryids);
    }

    // The depth is 0 this function has just been called so we can finish it off

    list($ccselect, $ccjoin) = context_instance_preload_sql('c.id', CONTEXT_COURSE, 'ctx');
    list($catsql, $catparams) = $DB->get_in_or_equal(array_keys($categoryids));
    $sql = "SELECT
            c.id,c.sortorder,c.visible,c.fullname,c.shortname,c.summary,c.category
            $ccselect
            FROM {course} c
            $ccjoin
            WHERE c.category $catsql ORDER BY c.sortorder ASC";
    if ($courses = $DB->get_records_sql($sql, $catparams)) {
        // loop throught them
        foreach ($courses as $course) {
            if ($course->id == SITEID) {
                continue;
            }
            context_instance_preload($course);
            if (!empty($course->visible) || has_capability('moodle/course:viewhiddencourses', get_context_instance(CONTEXT_COURSE, $course->id))) {
                $categoryids[$course->category]->courses[$course->id] = $course;
            }
        }
    }
    return $categories;
}

/**
 * Recursive function to print out all the categories in a nice format
 * with or without courses included
 */
function print_whole_category_list($category=NULL, $displaylist=NULL, $parentslist=NULL, $depth=-1, $showcourses = true) {
    global $CFG;

    // maxcategorydepth == 0 meant no limit
    if (!empty($CFG->maxcategorydepth) && $depth >= $CFG->maxcategorydepth) {
        return;
    }

    if (!$displaylist) {
        make_categories_list($displaylist, $parentslist);
    }

    if ($category) {
        if ($category->visible or has_capability('moodle/category:viewhiddencategories', get_context_instance(CONTEXT_SYSTEM))) {
            print_category_info($category, $depth, $showcourses);
        } else {
            return;  // Don't bother printing children of invisible categories
        }

    } else {
        $category = new stdClass();
        $category->id = "0";
    }

    if ($categories = get_child_categories($category->id)) {   // Print all the children recursively
        $countcats = count($categories);
        $count = 0;
        $first = true;
        $last = false;
        foreach ($categories as $cat) {
            $count++;
            if ($count == $countcats) {
                $last = true;
            }
            $up = $first ? false : true;
            $down = $last ? false : true;
            $first = false;

            print_whole_category_list($cat, $displaylist, $parentslist, $depth + 1, $showcourses);
        }
    }
}

/**
 * This function will return $options array for html_writer::select(), with whitespace to denote nesting.
 */
function make_categories_options() {
    make_categories_list($cats,$parents);
    foreach ($cats as $key => $value) {
        if (array_key_exists($key,$parents)) {
            if ($indent = count($parents[$key])) {
                for ($i = 0; $i < $indent; $i++) {
                    $cats[$key] = '&nbsp;'.$cats[$key];
                }
            }
        }
    }
    return $cats;
}

/**
 * Gets the name of a course to be displayed when showing a list of courses.
 * By default this is just $course->fullname but user can configure it. The
 * result of this function should be passed through print_string.
 * @param object $course Moodle course object
 * @return string Display name of course (either fullname or short + fullname)
 */
function get_course_display_name_for_list($course) {
    global $CFG;
    if (!empty($CFG->courselistshortnames)) {
        return $course->shortname . ' ' .$course->fullname;
    } else {
        return $course->fullname;
    }
}

/**
 * Prints the category info in indented fashion
 * This function is only used by print_whole_category_list() above
 */
function print_category_info($category, $depth=0, $showcourses = false) {
    global $CFG, $DB, $OUTPUT;

    $strsummary = get_string('summary');

    $catlinkcss = null;
    if (!$category->visible) {
        $catlinkcss = array('class'=>'dimmed');
    }
    static $coursecount = null;
    if (null === $coursecount) {
        // only need to check this once
        $coursecount = $DB->count_records('course') <= FRONTPAGECOURSELIMIT;
    }

    if ($showcourses and $coursecount) {
        $catimage = '<img src="'.$OUTPUT->pix_url('i/course') . '" alt="" />';
    } else {
        $catimage = "&nbsp;";
    }

    $courses = get_courses($category->id, 'c.sortorder ASC', 'c.id,c.sortorder,c.visible,c.fullname,c.shortname,c.summary');
    $context = get_context_instance(CONTEXT_COURSECAT, $category->id);
    $fullname = format_string($category->name, true, array('context' => $context));

    if ($showcourses and $coursecount) {
        echo '<div class="categorylist clearfix">';
        $cat = '';
        $cat .= html_writer::tag('div', $catimage, array('class'=>'image'));
        $catlink = html_writer::link(new moodle_url('/course/category.php', array('id'=>$category->id)), $fullname, $catlinkcss);
        $cat .= html_writer::tag('div', $catlink, array('class'=>'name'));

        $html = '';
        if ($depth > 0) {
            for ($i=0; $i< $depth; $i++) {
                $html = html_writer::tag('div', $html . $cat, array('class'=>'indentation'));
                $cat = '';
            }
        } else {
            $html = $cat;
        }
        echo html_writer::tag('div', $html, array('class'=>'category'));
        echo html_writer::tag('div', '', array('class'=>'clearfloat'));

        // does the depth exceed maxcategorydepth
        // maxcategorydepth == 0 or unset meant no limit
        $limit = !(isset($CFG->maxcategorydepth) && ($depth >= $CFG->maxcategorydepth-1));
        if ($courses && ($limit || $CFG->maxcategorydepth == 0)) {
            foreach ($courses as $course) {
                $linkcss = null;
                if (!$course->visible) {
                    $linkcss = array('class'=>'dimmed');
                }

                $coursename = get_course_display_name_for_list($course);
                $courselink = html_writer::link(new moodle_url('/course/view.php', array('id'=>$course->id)), format_string($coursename), $linkcss);

                // print enrol info
                $courseicon = '';
                if ($icons = enrol_get_course_info_icons($course)) {
                    foreach ($icons as $pix_icon) {
                        $courseicon = $OUTPUT->render($pix_icon).' ';
                    }
                }

                $coursecontent = html_writer::tag('div', $courseicon.$courselink, array('class'=>'name'));

                if ($course->summary) {
                    $link = new moodle_url('/course/info.php?id='.$course->id);
                    $actionlink = $OUTPUT->action_link($link, '<img alt="'.$strsummary.'" src="'.$OUTPUT->pix_url('i/info') . '" />',
                        new popup_action('click', $link, 'courseinfo', array('height' => 400, 'width' => 500)),
                        array('title'=>$strsummary));

                    $coursecontent .= html_writer::tag('div', $actionlink, array('class'=>'info'));
                }

                $html = '';
                for ($i=0; $i <= $depth; $i++) {
                    $html = html_writer::tag('div', $html . $coursecontent , array('class'=>'indentation'));
                    $coursecontent = '';
                }
                echo html_writer::tag('div', $html, array('class'=>'course clearfloat'));
            }
        }
        echo '</div>';
    } else {
        echo '<div class="categorylist">';
        $html = '';
        $cat = html_writer::link(new moodle_url('/course/category.php', array('id'=>$category->id)), $fullname, $catlinkcss);
        if (count($courses) > 0) {
            $cat .= html_writer::tag('span', ' ('.count($courses).')', array('title'=>get_string('numberofcourses'), 'class'=>'numberofcourse'));
        }

        if ($depth > 0) {
            for ($i=0; $i< $depth; $i++) {
                $html = html_writer::tag('div', $html .$cat, array('class'=>'indentation'));
                $cat = '';
            }
        } else {
            $html = $cat;
        }

        echo html_writer::tag('div', $html, array('class'=>'category'));
        echo html_writer::tag('div', '', array('class'=>'clearfloat'));
        echo '</div>';
    }
}

/**
 * Print the buttons relating to course requests.
 *
 * @param object $systemcontext the system context.
 */
function print_course_request_buttons($systemcontext) {
    global $CFG, $DB, $OUTPUT;
    if (empty($CFG->enablecourserequests)) {
        return;
    }
    if (!has_capability('moodle/course:create', $systemcontext) && has_capability('moodle/course:request', $systemcontext)) {
    /// Print a button to request a new course
        echo $OUTPUT->single_button('request.php', get_string('requestcourse'), 'get');
    }
    /// Print a button to manage pending requests
    if (has_capability('moodle/site:approvecourse', $systemcontext)) {
        $disabled = !$DB->record_exists('course_request', array());
        echo $OUTPUT->single_button('pending.php', get_string('coursespending'), 'get', array('disabled'=>$disabled));
    }
}

/**
 * Does the user have permission to edit things in this category?
 *
 * @param integer $categoryid The id of the category we are showing, or 0 for system context.
 * @return boolean has_any_capability(array(...), ...); in the appropriate context.
 */
function can_edit_in_category($categoryid = 0) {
    $context = get_category_or_system_context($categoryid);
    return has_any_capability(array('moodle/category:manage', 'moodle/course:create'), $context);
}

/**
 * Prints the turn editing on/off button on course/index.php or course/category.php.
 *
 * @param integer $categoryid The id of the category we are showing, or 0 for system context.
 * @return string HTML of the editing button, or empty string, if this user is not allowed
 *      to see it.
 */
function update_category_button($categoryid = 0) {
    global $CFG, $PAGE, $OUTPUT;

    // Check permissions.
    if (!can_edit_in_category($categoryid)) {
        return '';
    }

    // Work out the appropriate action.
    if ($PAGE->user_is_editing()) {
        $label = get_string('turneditingoff');
        $edit = 'off';
    } else {
        $label = get_string('turneditingon');
        $edit = 'on';
    }

    // Generate the button HTML.
    $options = array('categoryedit' => $edit, 'sesskey' => sesskey());
    if ($categoryid) {
        $options['id'] = $categoryid;
        $page = 'category.php';
    } else {
        $page = 'index.php';
    }
    return $OUTPUT->single_button(new moodle_url('/course/' . $page, $options), $label, 'get');
}

/**
 * Category is 0 (for all courses) or an object
 */
function print_courses($category) {
    global $CFG, $OUTPUT;

    if (!is_object($category) && $category==0) {
        $categories = get_child_categories(0);  // Parent = 0   ie top-level categories only
        if (is_array($categories) && count($categories) == 1) {
            $category   = array_shift($categories);
            $courses    = get_courses_wmanagers($category->id,
                                                'c.sortorder ASC',
                                                array('summary','summaryformat'));
        } else {
            $courses    = get_courses_wmanagers('all',
                                                'c.sortorder ASC',
                                                array('summary','summaryformat'));
        }
        unset($categories);
    } else {
        $courses    = get_courses_wmanagers($category->id,
                                            'c.sortorder ASC',
                                            array('summary','summaryformat'));
    }

    if ($courses) {
        echo html_writer::start_tag('ul', array('class'=>'unlist'));
        foreach ($courses as $course) {
            $coursecontext = get_context_instance(CONTEXT_COURSE, $course->id);
            if ($course->visible == 1 || has_capability('moodle/course:viewhiddencourses', $coursecontext)) {
                echo html_writer::start_tag('li');
                print_course($course);
                echo html_writer::end_tag('li');
            }
        }
        echo html_writer::end_tag('ul');
    } else {
        echo $OUTPUT->heading(get_string("nocoursesyet"));
        $context = get_context_instance(CONTEXT_SYSTEM);
        if (has_capability('moodle/course:create', $context)) {
            $options = array();
            if (!empty($category->id)) {
                $options['category'] = $category->id;
            } else {
                $options['category'] = $CFG->defaultrequestcategory;
            }
            echo html_writer::start_tag('div', array('class'=>'addcoursebutton'));
            echo $OUTPUT->single_button(new moodle_url('/course/edit.php', $options), get_string("addnewcourse"));
            echo html_writer::end_tag('div');
        }
    }
}

/**
 * Print a description of a course, suitable for browsing in a list.
 *
 * @param object $course the course object.
 * @param string $highlightterms (optional) some search terms that should be highlighted in the display.
 */
function print_course($course, $highlightterms = '') {
    global $CFG, $USER, $DB, $OUTPUT;

    $context = get_context_instance(CONTEXT_COURSE, $course->id);

    // Rewrite file URLs so that they are correct
    $course->summary = file_rewrite_pluginfile_urls($course->summary, 'pluginfile.php', $context->id, 'course', 'summary', NULL);

    echo html_writer::start_tag('div', array('class'=>'coursebox clearfix'));
    echo html_writer::start_tag('div', array('class'=>'info'));
    echo html_writer::start_tag('h3', array('class'=>'name'));

    $linkhref = new moodle_url('/course/view.php', array('id'=>$course->id));

    $coursename = get_course_display_name_for_list($course);
    $linktext = highlight($highlightterms, format_string($coursename));
    $linkparams = array('title'=>get_string('entercourse'));
    if (empty($course->visible)) {
        $linkparams['class'] = 'dimmed';
    }
    echo html_writer::link($linkhref, $linktext, $linkparams);
    echo html_writer::end_tag('h3');

    /// first find all roles that are supposed to be displayed
    if (!empty($CFG->coursecontact)) {
        $managerroles = explode(',', $CFG->coursecontact);
        $namesarray = array();
        $rusers = array();

        if (!isset($course->managers)) {
            $rusers = get_role_users($managerroles, $context, true,
                'ra.id AS raid, u.id, u.username, u.firstname, u.lastname,
                 r.name AS rolename, r.sortorder, r.id AS roleid',
                'r.sortorder ASC, u.lastname ASC');
        } else {
            //  use the managers array if we have it for perf reasosn
            //  populate the datastructure like output of get_role_users();
            foreach ($course->managers as $manager) {
                $u = new stdClass();
                $u = $manager->user;
                $u->roleid = $manager->roleid;
                $u->rolename = $manager->rolename;

                $rusers[] = $u;
            }
        }

        /// Rename some of the role names if needed
        if (isset($context)) {
            $aliasnames = $DB->get_records('role_names', array('contextid'=>$context->id), '', 'roleid,contextid,name');
        }

        $namesarray = array();
        $canviewfullnames = has_capability('moodle/site:viewfullnames', $context);
        foreach ($rusers as $ra) {
            if (isset($namesarray[$ra->id])) {
                //  only display a user once with the higest sortorder role
                continue;
            }

            if (isset($aliasnames[$ra->roleid])) {
                $ra->rolename = $aliasnames[$ra->roleid]->name;
            }

            $fullname = fullname($ra, $canviewfullnames);
            $namesarray[$ra->id] = format_string($ra->rolename).': '.
                html_writer::link(new moodle_url('/user/view.php', array('id'=>$ra->id, 'course'=>SITEID)), $fullname);
        }

        if (!empty($namesarray)) {
            echo html_writer::start_tag('ul', array('class'=>'teachers'));
            foreach ($namesarray as $name) {
                echo html_writer::tag('li', $name);
            }
            echo html_writer::end_tag('ul');
        }
    }
    echo html_writer::end_tag('div'); // End of info div

    echo html_writer::start_tag('div', array('class'=>'summary'));
    $options = new stdClass();
    $options->noclean = true;
    $options->para = false;
    $options->overflowdiv = true;
    if (!isset($course->summaryformat)) {
        $course->summaryformat = FORMAT_MOODLE;
    }
    echo highlight($highlightterms, format_text($course->summary, $course->summaryformat, $options,  $course->id));
    if ($icons = enrol_get_course_info_icons($course)) {
        echo html_writer::start_tag('div', array('class'=>'enrolmenticons'));
        foreach ($icons as $icon) {
            echo $OUTPUT->render($icon);
        }
        echo html_writer::end_tag('div'); // End of enrolmenticons div
    }
    echo html_writer::end_tag('div'); // End of summary div
    echo html_writer::end_tag('div'); // End of coursebox div
}

/**
 * Prints custom user information on the home page.
 * Over time this can include all sorts of information
 */
function print_my_moodle() {
    global $USER, $CFG, $DB, $OUTPUT;

    if (!isloggedin() or isguestuser()) {
        print_error('nopermissions', '', '', 'See My Moodle');
    }

    $courses  = enrol_get_my_courses('summary', 'visible DESC,sortorder ASC');
    $rhosts   = array();
    $rcourses = array();
    if (!empty($CFG->mnet_dispatcher_mode) && $CFG->mnet_dispatcher_mode==='strict') {
        $rcourses = get_my_remotecourses($USER->id);
        $rhosts   = get_my_remotehosts();
    }

    if (!empty($courses) || !empty($rcourses) || !empty($rhosts)) {

        if (!empty($courses)) {
            echo '<ul class="unlist">';
            foreach ($courses as $course) {
                if ($course->id == SITEID) {
                    continue;
                }
                echo '<li>';
                print_course($course);
                echo "</li>\n";
            }
            echo "</ul>\n";
        }

        // MNET
        if (!empty($rcourses)) {
            // at the IDP, we know of all the remote courses
            foreach ($rcourses as $course) {
                print_remote_course($course, "100%");
            }
        } elseif (!empty($rhosts)) {
            // non-IDP, we know of all the remote servers, but not courses
            foreach ($rhosts as $host) {
                print_remote_host($host, "100%");
            }
        }
        unset($course);
        unset($host);

        if ($DB->count_records("course") > (count($courses) + 1) ) {  // Some courses not being displayed
            echo "<table width=\"100%\"><tr><td align=\"center\">";
            print_course_search("", false, "short");
            echo "</td><td align=\"center\">";
            echo $OUTPUT->single_button("$CFG->wwwroot/course/index.php", get_string("fulllistofcourses"), "get");
            echo "</td></tr></table>\n";
        }

    } else {
        if ($DB->count_records("course_categories") > 1) {
            echo $OUTPUT->box_start("categorybox");
            print_whole_category_list();
            echo $OUTPUT->box_end();
        } else {
            print_courses(0);
        }
    }
}


function print_course_search($value="", $return=false, $format="plain") {
    global $CFG;
    static $count = 0;

    $count++;

    $id = 'coursesearch';

    if ($count > 1) {
        $id .= $count;
    }

    $strsearchcourses= get_string("searchcourses");

    if ($format == 'plain') {
        $output  = '<form id="'.$id.'" action="'.$CFG->wwwroot.'/course/search.php" method="get">';
        $output .= '<fieldset class="coursesearchbox invisiblefieldset">';
        $output .= '<label for="coursesearchbox">'.$strsearchcourses.': </label>';
        $output .= '<input type="text" id="coursesearchbox" size="30" name="search" value="'.s($value).'" />';
        $output .= '<input type="submit" value="'.get_string('go').'" />';
        $output .= '</fieldset></form>';
    } else if ($format == 'short') {
        $output  = '<form id="'.$id.'" action="'.$CFG->wwwroot.'/course/search.php" method="get">';
        $output .= '<fieldset class="coursesearchbox invisiblefieldset">';
        $output .= '<label for="shortsearchbox">'.$strsearchcourses.': </label>';
        $output .= '<input type="text" id="shortsearchbox" size="12" name="search" alt="'.s($strsearchcourses).'" value="'.s($value).'" />';
        $output .= '<input type="submit" value="'.get_string('go').'" />';
        $output .= '</fieldset></form>';
    } else if ($format == 'navbar') {
        $output  = '<form id="coursesearchnavbar" action="'.$CFG->wwwroot.'/course/search.php" method="get">';
        $output .= '<fieldset class="coursesearchbox invisiblefieldset">';
        $output .= '<label for="navsearchbox">'.$strsearchcourses.': </label>';
        $output .= '<input type="text" id="navsearchbox" size="20" name="search" alt="'.s($strsearchcourses).'" value="'.s($value).'" />';
        $output .= '<input type="submit" value="'.get_string('go').'" />';
        $output .= '</fieldset></form>';
    }

    if ($return) {
        return $output;
    }
    echo $output;
}

function print_remote_course($course, $width="100%") {
    global $CFG, $USER;

    $linkcss = '';

    $url = "{$CFG->wwwroot}/auth/mnet/jump.php?hostid={$course->hostid}&amp;wantsurl=/course/view.php?id={$course->remoteid}";

    echo '<div class="coursebox remotecoursebox clearfix">';
    echo '<div class="info">';
    echo '<div class="name"><a title="'.get_string('entercourse').'"'.
         $linkcss.' href="'.$url.'">'
        .  format_string($course->fullname) .'</a><br />'
        . format_string($course->hostname) . ' : '
        . format_string($course->cat_name) . ' : '
        . format_string($course->shortname). '</div>';
    echo '</div><div class="summary">';
    $options = new stdClass();
    $options->noclean = true;
    $options->para = false;
    $options->overflowdiv = true;
    echo format_text($course->summary, $course->summaryformat, $options);
    echo '</div>';
    echo '</div>';
}

function print_remote_host($host, $width="100%") {
    global $OUTPUT;

    $linkcss = '';

    echo '<div class="coursebox clearfix">';
    echo '<div class="info">';
    echo '<div class="name">';
    echo '<img src="'.$OUTPUT->pix_url('i/mnethost') . '" class="icon" alt="'.get_string('course').'" />';
    echo '<a title="'.s($host['name']).'" href="'.s($host['url']).'">'
        . s($host['name']).'</a> - ';
    echo $host['count'] . ' ' . get_string('courses');
    echo '</div>';
    echo '</div>';
    echo '</div>';
}


/// MODULE FUNCTIONS /////////////////////////////////////////////////////////////////

function add_course_module($mod) {
    global $DB;

    $mod->added = time();
    unset($mod->id);

    return $DB->insert_record("course_modules", $mod);
}

/**
 * Returns course section - creates new if does not exist yet.
 * @param int $relative section number
 * @param int $courseid
 * @return object $course_section object
 */
function get_course_section($section, $courseid) {
    global $DB;

    if ($cw = $DB->get_record("course_sections", array("section"=>$section, "course"=>$courseid))) {
        return $cw;
    }
    $cw = new stdClass();
    $cw->course   = $courseid;
    $cw->section  = $section;
    $cw->summary  = "";
    $cw->summaryformat = FORMAT_HTML;
    $cw->sequence = "";
    $id = $DB->insert_record("course_sections", $cw);
    return $DB->get_record("course_sections", array("id"=>$id));
}
/**
 * Given a full mod object with section and course already defined, adds this module to that section.
 *
 * @param object $mod
 * @param int $beforemod An existing ID which we will insert the new module before
 * @return int The course_sections ID where the mod is inserted
 */
function add_mod_to_section($mod, $beforemod=NULL) {
    global $DB;

    if ($section = $DB->get_record("course_sections", array("course"=>$mod->course, "section"=>$mod->section))) {

        $section->sequence = trim($section->sequence);

        if (empty($section->sequence)) {
            $newsequence = "$mod->coursemodule";

        } else if ($beforemod) {
            $modarray = explode(",", $section->sequence);

            if ($key = array_keys($modarray, $beforemod->id)) {
                $insertarray = array($mod->id, $beforemod->id);
                array_splice($modarray, $key[0], 1, $insertarray);
                $newsequence = implode(",", $modarray);

            } else {  // Just tack it on the end anyway
                $newsequence = "$section->sequence,$mod->coursemodule";
            }

        } else {
            $newsequence = "$section->sequence,$mod->coursemodule";
        }

        $DB->set_field("course_sections", "sequence", $newsequence, array("id"=>$section->id));
        return $section->id;     // Return course_sections ID that was used.

    } else {  // Insert a new record
        $section = new stdClass();
        $section->course   = $mod->course;
        $section->section  = $mod->section;
        $section->summary  = "";
        $section->summaryformat = FORMAT_HTML;
        $section->sequence = $mod->coursemodule;
        return $DB->insert_record("course_sections", $section);
    }
}

function set_coursemodule_groupmode($id, $groupmode) {
    global $DB;
    return $DB->set_field("course_modules", "groupmode", $groupmode, array("id"=>$id));
}

function set_coursemodule_idnumber($id, $idnumber) {
    global $DB;
    return $DB->set_field("course_modules", "idnumber", $idnumber, array("id"=>$id));
}

/**
* $prevstateoverrides = true will set the visibility of the course module
* to what is defined in visibleold. This enables us to remember the current
* visibility when making a whole section hidden, so that when we toggle
* that section back to visible, we are able to return the visibility of
* the course module back to what it was originally.
*/
function set_coursemodule_visible($id, $visible, $prevstateoverrides=false) {
    global $DB, $CFG;
    require_once($CFG->libdir.'/gradelib.php');

    if (!$cm = $DB->get_record('course_modules', array('id'=>$id))) {
        return false;
    }
    if (!$modulename = $DB->get_field('modules', 'name', array('id'=>$cm->module))) {
        return false;
    }
    if ($events = $DB->get_records('event', array('instance'=>$cm->instance, 'modulename'=>$modulename))) {
        foreach($events as $event) {
            if ($visible) {
                show_event($event);
            } else {
                hide_event($event);
            }
        }
    }

    // hide the associated grade items so the teacher doesn't also have to go to the gradebook and hide them there
    $grade_items = grade_item::fetch_all(array('itemtype'=>'mod', 'itemmodule'=>$modulename, 'iteminstance'=>$cm->instance, 'courseid'=>$cm->course));
    if ($grade_items) {
        foreach ($grade_items as $grade_item) {
            $grade_item->set_hidden(!$visible);
        }
    }

    if ($prevstateoverrides) {
        if ($visible == '0') {
            // Remember the current visible state so we can toggle this back.
            $DB->set_field('course_modules', 'visibleold', $cm->visible, array('id'=>$id));
        } else {
            // Get the previous saved visible states.
            return $DB->set_field('course_modules', 'visible', $cm->visibleold, array('id'=>$id));
        }
    }
    return $DB->set_field("course_modules", "visible", $visible, array("id"=>$id));
}

/**
 * Delete a course module and any associated data at the course level (events)
 * Until 1.5 this function simply marked a deleted flag ... now it
 * deletes it completely.
 *
 */
function delete_course_module($id) {
    global $CFG, $DB;
    require_once($CFG->libdir.'/gradelib.php');
    require_once($CFG->dirroot.'/blog/lib.php');

    if (!$cm = $DB->get_record('course_modules', array('id'=>$id))) {
        return true;
    }
    $modulename = $DB->get_field('modules', 'name', array('id'=>$cm->module));
    //delete events from calendar
    if ($events = $DB->get_records('event', array('instance'=>$cm->instance, 'modulename'=>$modulename))) {
        foreach($events as $event) {
            delete_event($event->id);
        }
    }
    //delete grade items, outcome items and grades attached to modules
    if ($grade_items = grade_item::fetch_all(array('itemtype'=>'mod', 'itemmodule'=>$modulename,
                                                   'iteminstance'=>$cm->instance, 'courseid'=>$cm->course))) {
        foreach ($grade_items as $grade_item) {
            $grade_item->delete('moddelete');
        }
    }
    // Delete completion and availability data; it is better to do this even if the
    // features are not turned on, in case they were turned on previously (these will be
    // very quick on an empty table)
    $DB->delete_records('course_modules_completion', array('coursemoduleid' => $cm->id));
    $DB->delete_records('course_modules_availability', array('coursemoduleid'=> $cm->id));
    $DB->delete_records('course_completion_criteria', array('moduleinstance' => $cm->id,
                                                            'criteriatype' => COMPLETION_CRITERIA_TYPE_ACTIVITY));

    delete_context(CONTEXT_MODULE, $cm->id);
    return $DB->delete_records('course_modules', array('id'=>$cm->id));
}

function delete_mod_from_section($mod, $section) {
    global $DB;

    if ($section = $DB->get_record("course_sections", array("id"=>$section)) ) {

        $modarray = explode(",", $section->sequence);

        if ($key = array_keys ($modarray, $mod)) {
            array_splice($modarray, $key[0], 1);
            $newsequence = implode(",", $modarray);
            return $DB->set_field("course_sections", "sequence", $newsequence, array("id"=>$section->id));
        } else {
            return false;
        }

    }
    return false;
}

/**
 * Moves a section up or down by 1. CANNOT BE USED DIRECTLY BY AJAX!
 *
 * @param object $course course object
 * @param int $section Section number (not id!!!)
 * @param int $move (-1 or 1)
 * @return boolean true if section moved successfully
 */
function move_section($course, $section, $move) {
/// Moves a whole course section up and down within the course
    global $USER, $DB;

    if (!$move) {
        return true;
    }

    $sectiondest = $section + $move;

    if ($sectiondest > $course->numsections or $sectiondest < 1) {
        return false;
    }

    if (!$sectionrecord = $DB->get_record("course_sections", array("course"=>$course->id, "section"=>$section))) {
        return false;
    }

    if (!$sectiondestrecord = $DB->get_record("course_sections", array("course"=>$course->id, "section"=>$sectiondest))) {
        return false;
    }

    // Three-step change ensures that the section always remains unique (there is
    // a unique index now)
    $DB->set_field("course_sections", "section", -$sectiondest, array("id"=>$sectionrecord->id));
    $DB->set_field("course_sections", "section", $section, array("id"=>$sectiondestrecord->id));
    $DB->set_field("course_sections", "section", $sectiondest, array("id"=>$sectionrecord->id));

    // Update highlighting if the move affects highlighted section
    if ($course->marker == $section) {
        course_set_marker($course->id, $sectiondest);
    } elseif ($course->marker == $sectiondest) {
        course_set_marker($course->id, $section);
    }


    // Fix order if needed. The database prevents duplicate sections, but it is
    // possible there could be a gap in the numbering.
    $sections = $DB->get_records('course_sections', array('course'=>$course->id), 'section ASC');
    $n = 0;
    foreach ($sections as $section) {
        if ($section->section != $n) {
            $DB->set_field('course_sections', 'section', $n, array('id'=>$section->id));
        }
        $n++;
    }
    return true;
}

/**
 * Moves a section within a course, from a position to another.
 * Be very careful: $section and $destination refer to section number,
 * not id!.
 *
 * @param object $course
 * @param int $section Section number (not id!!!)
 * @param int $destination
 * @return boolean Result
 */
function move_section_to($course, $section, $destination) {
/// Moves a whole course section up and down within the course
    global $USER, $DB;

    if (!$destination && $destination != 0) {
        return true;
    }

    if ($destination > $course->numsections) {
        return false;
    }

    // Get all sections for this course and re-order them (2 of them should now share the same section number)
    if (!$sections = $DB->get_records_menu('course_sections', array('course' => $course->id),
            'section ASC, id ASC', 'id, section')) {
        return false;
    }

    $movedsections = reorder_sections($sections, $section, $destination);

    // Update all sections. Do this in 2 steps to avoid breaking database
    // uniqueness constraint
    $transaction = $DB->start_delegated_transaction();
    foreach ($movedsections as $id => $position) {
        if ($sections[$id] !== $position) {
            $DB->set_field('course_sections', 'section', -$position, array('id' => $id));
        }
    }
    foreach ($movedsections as $id => $position) {
        if ($sections[$id] !== $position) {
            $DB->set_field('course_sections', 'section', $position, array('id' => $id));
        }
    }

    // Adjust destination to reflect the actual section
    $moveup = false;
    if ($section > $destination) {
        $destination++;
        $moveup = true;
    }

    // If we move the highlighted section itself, then just highlight the destination.
    // Adjust the higlighted section location if we move something over it either direction.
    if ($section == $course->marker) {
        course_set_marker($course, $destination);
    } elseif ($moveup && $section > $course->marker && $course->marker >= $destination) {
        course_set_marker($course, $course->marker+1);
    } elseif (!$moveup && $section < $course->marker && $course->marker <= $destination) {
        course_set_marker($course, $course->marker-1);
    }

    $transaction->allow_commit();
    return true;
}

/**
 * Reordering algorithm for course sections. Given an array of section->section indexed by section->id,
 * an original position number and a target position number, rebuilds the array so that the
 * move is made without any duplication of section positions.
 * Note: The target_position is the position AFTER WHICH the moved section will be inserted. If you want to
 * insert a section before the first one, you must give 0 as the target (section 0 can never be moved).
 *
 * @param array $sections
 * @param int $origin_position
 * @param int $target_position
 * @return array
 */
function reorder_sections($sections, $origin_position, $target_position) {
    if (!is_array($sections)) {
        return false;
    }

    // We can't move section position 0
    if ($origin_position < 1) {
        echo "We can't move section position 0";
        return false;
    }

    // Locate origin section in sections array
    if (!$origin_key = array_search($origin_position, $sections)) {
        echo "searched position not in sections array";
        return false; // searched position not in sections array
    }

    // Extract origin section
    $origin_section = $sections[$origin_key];
    unset($sections[$origin_key]);

    // Find offset of target position (stupid PHP's array_splice requires offset instead of key index!)
    $found = false;
    $append_array = array();
    foreach ($sections as $id => $position) {
        if ($found) {
            $append_array[$id] = $position;
            unset($sections[$id]);
        }
        if ($position == $target_position) {
            $found = true;
        }
    }

    // Append moved section
    $sections[$origin_key] = $origin_section;

    // Append rest of array (if applicable)
    if (!empty($append_array)) {
        foreach ($append_array as $id => $position) {
            $sections[$id] = $position;
        }
    }

    // Renumber positions
    $position = 0;
    foreach ($sections as $id => $p) {
        $sections[$id] = $position;
        $position++;
    }

    return $sections;

}

/**
 * Move the module object $mod to the specified $section
 * If $beforemod exists then that is the module
 * before which $modid should be inserted
 * All parameters are objects
 */
function moveto_module($mod, $section, $beforemod=NULL) {
    global $DB, $OUTPUT;

/// Remove original module from original section
    if (! delete_mod_from_section($mod->id, $mod->section)) {
        echo $OUTPUT->notification("Could not delete module from existing section");
    }

/// Update module itself if necessary

    if ($mod->section != $section->id) {
        $mod->section = $section->id;
        $DB->update_record("course_modules", $mod);
        // if moving to a hidden section then hide module
        if (!$section->visible) {
            set_coursemodule_visible($mod->id, 0);
        }
    }

/// Add the module into the new section

    $mod->course       = $section->course;
    $mod->section      = $section->section;  // need relative reference
    $mod->coursemodule = $mod->id;

    if (! add_mod_to_section($mod, $beforemod)) {
        return false;
    }

    return true;
}

/**
 * Produces the editing buttons for a module
 *
 * @global core_renderer $OUTPUT
 * @staticvar type $str
 * @param stdClass $mod The module to produce editing buttons for
 * @param bool $absolute_ignored ignored - all links are absolute
 * @param bool $moveselect If true a move seleciton process is used (default true)
 * @param int $indent The current indenting
 * @param int $section The section to link back to
 * @return string XHTML for the editing buttons
 */
function make_editing_buttons(stdClass $mod, $absolute_ignored = true, $moveselect = true, $indent=-1, $section=-1) {
    global $CFG, $OUTPUT;

    static $str;

    $coursecontext = get_context_instance(CONTEXT_COURSE, $mod->course);
    $modcontext = get_context_instance(CONTEXT_MODULE, $mod->id);

    $editcaps = array('moodle/course:manageactivities', 'moodle/course:activityvisibility', 'moodle/role:assign');
    $dupecaps = array('moodle/backup:backuptargetimport', 'moodle/restore:restoretargetimport');

    // no permission to edit anything
    if (!has_any_capability($editcaps, $modcontext) and !has_all_capabilities($dupecaps, $coursecontext)) {
        return false;
    }

    $hasmanageactivities = has_capability('moodle/course:manageactivities', $modcontext);

    if (!isset($str)) {
        $str = new stdClass;
        $str->assign         = get_string("assignroles", 'role');
        $str->delete         = get_string("delete");
        $str->move           = get_string("move");
        $str->moveup         = get_string("moveup");
        $str->movedown       = get_string("movedown");
        $str->moveright      = get_string("moveright");
        $str->moveleft       = get_string("moveleft");
        $str->update         = get_string("update");
        $str->duplicate      = get_string("duplicate");
        $str->hide           = get_string("hide");
        $str->show           = get_string("show");
        $str->groupsnone     = get_string('clicktochangeinbrackets', 'moodle', get_string("groupsnone"));
        $str->groupsseparate = get_string('clicktochangeinbrackets', 'moodle', get_string("groupsseparate"));
        $str->groupsvisible  = get_string('clicktochangeinbrackets', 'moodle', get_string("groupsvisible"));
        $str->forcedgroupsnone     = get_string('forcedmodeinbrackets', 'moodle', get_string("groupsnone"));
        $str->forcedgroupsseparate = get_string('forcedmodeinbrackets', 'moodle', get_string("groupsseparate"));
        $str->forcedgroupsvisible  = get_string('forcedmodeinbrackets', 'moodle', get_string("groupsvisible"));
    }

    $baseurl = new moodle_url('/course/mod.php', array('sesskey' => sesskey()));

    if ($section >= 0) {
        $baseurl->param('sr', $section);
    }
    $actions = array();

    // leftright
    if ($hasmanageactivities) {
        if (right_to_left()) {   // Exchange arrows on RTL
            $rightarrow = 't/left';
            $leftarrow  = 't/right';
        } else {
            $rightarrow = 't/right';
            $leftarrow  = 't/left';
        }

        if ($indent > 0) {
            $actions[] = new action_link(
                new moodle_url($baseurl, array('id' => $mod->id, 'indent' => '-1')),
                new pix_icon($leftarrow, $str->moveleft, 'moodle', array('class' => 'iconsmall')),
                null,
                array('class' => 'editing_moveleft', 'title' => $str->moveleft)
            );
        }
        if ($indent >= 0) {
            $actions[] = new action_link(
                new moodle_url($baseurl, array('id' => $mod->id, 'indent' => '1')),
                new pix_icon($rightarrow, $str->moveright, 'moodle', array('class' => 'iconsmall')),
                null,
                array('class' => 'editing_moveright', 'title' => $str->moveright)
            );
        }
    }

    // move
    if ($hasmanageactivities) {
        if ($moveselect) {
            $actions[] = new action_link(
                new moodle_url($baseurl, array('copy' => $mod->id)),
                new pix_icon('t/move', $str->move, 'moodle', array('class' => 'iconsmall')),
                null,
                array('class' => 'editing_move', 'title' => $str->move)
            );
        } else {
            $actions[] = new action_link(
                new moodle_url($baseurl, array('id' => $mod->id, 'move' => '-1')),
                new pix_icon('t/up', $str->moveup, 'moodle', array('class' => 'iconsmall')),
                null,
                array('class' => 'editing_moveup', 'title' => $str->moveup)
            );
            $actions[] = new action_link(
                new moodle_url($baseurl, array('id' => $mod->id, 'move' => '1')),
                new pix_icon('t/down', $str->movedown, 'moodle', array('class' => 'iconsmall')),
                null,
                array('class' => 'editing_movedown', 'title' => $str->movedown)
            );
        }
    }

    // Update
    if ($hasmanageactivities) {
        $actions[] = new action_link(
            new moodle_url($baseurl, array('update' => $mod->id)),
            new pix_icon('t/edit', $str->update, 'moodle', array('class' => 'iconsmall')),
            null,
            array('class' => 'editing_update', 'title' => $str->update)
        );
    }

    // Duplicate (require both target import caps to be able to duplicate, see modduplicate.php)
    if (has_all_capabilities($dupecaps, $coursecontext)) {
        $actions[] = new action_link(
            new moodle_url($baseurl, array('duplicate' => $mod->id)),
            new pix_icon('t/copy', $str->duplicate, 'moodle', array('class' => 'iconsmall')),
            null,
            array('class' => 'editing_duplicate', 'title' => $str->duplicate)
        );
    }

    // Delete
    if ($hasmanageactivities) {
        $actions[] = new action_link(
            new moodle_url($baseurl, array('delete' => $mod->id)),
            new pix_icon('t/delete', $str->delete, 'moodle', array('class' => 'iconsmall')),
            null,
            array('class' => 'editing_delete', 'title' => $str->delete)
        );
    }

    // hideshow
    if (has_capability('moodle/course:activityvisibility', $modcontext)) {
        if ($mod->visible) {
            $actions[] = new action_link(
                new moodle_url($baseurl, array('hide' => $mod->id)),
                new pix_icon('t/hide', $str->hide, 'moodle', array('class' => 'iconsmall')),
                null,
                array('class' => 'editing_hide', 'title' => $str->hide)
            );
        } else {
            $actions[] = new action_link(
                new moodle_url($baseurl, array('show' => $mod->id)),
                new pix_icon('t/show', $str->show, 'moodle', array('class' => 'iconsmall')),
                null,
                array('class' => 'editing_show', 'title' => $str->show)
            );
        }
    }

    // groupmode
    if ($hasmanageactivities and $mod->groupmode !== false) {
        if ($mod->groupmode == SEPARATEGROUPS) {
            $groupmode = 0;
            $grouptitle = $str->groupsseparate;
            $forcedgrouptitle = $str->forcedgroupsseparate;
            $groupclass = 'editing_groupsseparate';
            $groupimage = 't/groups';
        } else if ($mod->groupmode == VISIBLEGROUPS) {
            $groupmode = 1;
            $grouptitle = $str->groupsvisible;
            $forcedgrouptitle = $str->forcedgroupsvisible;
            $groupclass = 'editing_groupsvisible';
            $groupimage = 't/groupv';
        } else {
            $groupmode = 2;
            $grouptitle = $str->groupsnone;
            $forcedgrouptitle = $str->forcedgroupsnone;
            $groupclass = 'editing_groupsnone';
            $groupimage = 't/groupn';
        }
        if ($mod->groupmodelink) {
            $actions[] = new action_link(
                new moodle_url($baseurl, array('id' => $mod->id, 'groupmode' => $groupmode)),
                new pix_icon($groupimage, $grouptitle, 'moodle', array('class' => 'iconsmall')),
                null,
                array('class' => $groupclass, 'title' => $grouptitle)
            );
        } else {
            $actions[] = new pix_icon($groupimage, $forcedgrouptitle, 'moodle', array('title' => $forcedgrouptitle, 'class' => 'iconsmall'));
        }
    }

    // Assign
    if (has_capability('moodle/role:assign', $modcontext)){
        $actions[] = new action_link(
            new moodle_url('/'.$CFG->admin.'/roles/assign.php', array('contextid' => $modcontext->id)),
            new pix_icon('i/roles', $str->assign, 'moodle', array('class' => 'iconsmall')),
            null,
            array('class' => 'editing_assign', 'title' => $str->assign)
        );
    }

    $output = html_writer::start_tag('span', array('class' => 'commands'));
    foreach ($actions as $action) {
        if ($action instanceof renderable) {
            $output .= $OUTPUT->render($action);
        } else {
            $output .= $action;
        }
    }
    $output .= html_writer::end_tag('span');
    return $output;
}

/**
 * given a course object with shortname & fullname, this function will
 * truncate the the number of chars allowed and add ... if it was too long
 */
function course_format_name ($course,$max=100) {

    $context = get_context_instance(CONTEXT_COURSE, $course->id);
    $shortname = format_string($course->shortname, true, array('context' => $context));
    $fullname = format_string($course->fullname, true, array('context' => get_context_instance(CONTEXT_COURSE, $course->id)));
    $str = $shortname.': '. $fullname;
    if (textlib::strlen($str) <= $max) {
        return $str;
    }
    else {
        return textlib::substr($str,0,$max-3).'...';
    }
}

/**
 * Is the user allowed to add this type of module to this course?
 * @param object $course the course settings. Only $course->id is used.
 * @param string $modname the module name. E.g. 'forum' or 'quiz'.
 * @return bool whether the current user is allowed to add this type of module to this course.
 */
function course_allowed_module($course, $modname) {
    global $DB;

    if (is_numeric($modname)) {
        throw new coding_exception('Function course_allowed_module no longer
                supports numeric module ids. Please update your code to pass the module name.');
    }

    $capability = 'mod/' . $modname . ':addinstance';
    if (!get_capability_info($capability)) {
        // Debug warning that the capability does not exist, but no more than once per page.
        static $warned = array();
        $archetype = plugin_supports('mod', $modname, FEATURE_MOD_ARCHETYPE, MOD_ARCHETYPE_OTHER);
        if (!isset($warned[$modname]) && $archetype !== MOD_ARCHETYPE_SYSTEM) {
            debugging('The module ' . $modname . ' does not define the standard capability ' .
                    $capability , DEBUG_DEVELOPER);
            $warned[$modname] = 1;
        }

        // If the capability does not exist, the module can always be added.
        return true;
    }

    $coursecontext = context_course::instance($course->id);
    return has_capability($capability, $coursecontext);
}

/**
 * Recursively delete category including all subcategories and courses.
 * @param stdClass $category
 * @param boolean $showfeedback display some notices
 * @return array return deleted courses
 */
function category_delete_full($category, $showfeedback=true) {
    global $CFG, $DB;
    require_once($CFG->libdir.'/gradelib.php');
    require_once($CFG->libdir.'/questionlib.php');
    require_once($CFG->dirroot.'/cohort/lib.php');

    if ($children = $DB->get_records('course_categories', array('parent'=>$category->id), 'sortorder ASC')) {
        foreach ($children as $childcat) {
            category_delete_full($childcat, $showfeedback);
        }
    }

    $deletedcourses = array();
    if ($courses = $DB->get_records('course', array('category'=>$category->id), 'sortorder ASC')) {
        foreach ($courses as $course) {
            if (!delete_course($course, false)) {
                throw new moodle_exception('cannotdeletecategorycourse','','',$course->shortname);
            }
            $deletedcourses[] = $course;
        }
    }

    // move or delete cohorts in this context
    cohort_delete_category($category);

    // now delete anything that may depend on course category context
    grade_course_category_delete($category->id, 0, $showfeedback);
    if (!question_delete_course_category($category, 0, $showfeedback)) {
        throw new moodle_exception('cannotdeletecategoryquestions','','',$category->name);
    }

    // finally delete the category and it's context
    $DB->delete_records('course_categories', array('id'=>$category->id));
    delete_context(CONTEXT_COURSECAT, $category->id);

    events_trigger('course_category_deleted', $category);

    return $deletedcourses;
}

/**
 * Delete category, but move contents to another category.
 * @param object $ccategory
 * @param int $newparentid category id
 * @return bool status
 */
function category_delete_move($category, $newparentid, $showfeedback=true) {
    global $CFG, $DB, $OUTPUT;
    require_once($CFG->libdir.'/gradelib.php');
    require_once($CFG->libdir.'/questionlib.php');
    require_once($CFG->dirroot.'/cohort/lib.php');

    if (!$newparentcat = $DB->get_record('course_categories', array('id'=>$newparentid))) {
        return false;
    }

    if ($children = $DB->get_records('course_categories', array('parent'=>$category->id), 'sortorder ASC')) {
        foreach ($children as $childcat) {
            move_category($childcat, $newparentcat);
        }
    }

    if ($courses = $DB->get_records('course', array('category'=>$category->id), 'sortorder ASC', 'id')) {
        if (!move_courses(array_keys($courses), $newparentid)) {
            echo $OUTPUT->notification("Error moving courses");
            return false;
        }
        echo $OUTPUT->notification(get_string('coursesmovedout', '', format_string($category->name)), 'notifysuccess');
    }

    // move or delete cohorts in this context
    cohort_delete_category($category);

    // now delete anything that may depend on course category context
    grade_course_category_delete($category->id, $newparentid, $showfeedback);
    if (!question_delete_course_category($category, $newparentcat, $showfeedback)) {
        echo $OUTPUT->notification(get_string('errordeletingquestionsfromcategory', 'question', $category), 'notifysuccess');
        return false;
    }

    // finally delete the category and it's context
    $DB->delete_records('course_categories', array('id'=>$category->id));
    delete_context(CONTEXT_COURSECAT, $category->id);

    events_trigger('course_category_deleted', $category);

    echo $OUTPUT->notification(get_string('coursecategorydeleted', '', format_string($category->name)), 'notifysuccess');

    return true;
}

/**
 * Efficiently moves many courses around while maintaining
 * sortorder in order.
 *
 * @param array $courseids is an array of course ids
 * @param int $categoryid
 * @return bool success
 */
function move_courses($courseids, $categoryid) {
    global $CFG, $DB, $OUTPUT;

    if (empty($courseids)) {
        // nothing to do
        return;
    }

    if (!$category = $DB->get_record('course_categories', array('id'=>$categoryid))) {
        return false;
    }

    $courseids = array_reverse($courseids);
    $newparent = get_context_instance(CONTEXT_COURSECAT, $category->id);
    $i = 1;

    foreach ($courseids as $courseid) {
        if ($course = $DB->get_record('course', array('id'=>$courseid), 'id, category')) {
            $course = new stdClass();
            $course->id = $courseid;
            $course->category  = $category->id;
            $course->sortorder = $category->sortorder + MAX_COURSES_IN_CATEGORY - $i++;
            if ($category->visible == 0) {
                // hide the course when moving into hidden category,
                // do not update the visibleold flag - we want to get to previous state if somebody unhides the category
                $course->visible = 0;
            }

            $DB->update_record('course', $course);

            $context   = get_context_instance(CONTEXT_COURSE, $course->id);
            context_moved($context, $newparent);
        }
    }
    fix_course_sortorder();

    return true;
}

/**
 * Hide course category and child course and subcategories
 * @param stdClass $category
 * @return void
 */
function course_category_hide($category) {
    global $DB;

    $category->visible = 0;
    $DB->set_field('course_categories', 'visible', 0, array('id'=>$category->id));
    $DB->set_field('course_categories', 'visibleold', 0, array('id'=>$category->id));
    $DB->execute("UPDATE {course} SET visibleold = visible WHERE category = ?", array($category->id)); // store visible flag so that we can return to it if we immediately unhide
    $DB->set_field('course', 'visible', 0, array('category' => $category->id));
    // get all child categories and hide too
    if ($subcats = $DB->get_records_select('course_categories', "path LIKE ?", array("$category->path/%"))) {
        foreach ($subcats as $cat) {
            $DB->set_field('course_categories', 'visibleold', $cat->visible, array('id'=>$cat->id));
            $DB->set_field('course_categories', 'visible', 0, array('id'=>$cat->id));
            $DB->execute("UPDATE {course} SET visibleold = visible WHERE category = ?", array($cat->id));
            $DB->set_field('course', 'visible', 0, array('category' => $cat->id));
        }
    }
}

/**
 * Show course category and child course and subcategories
 * @param stdClass $category
 * @return void
 */
function course_category_show($category) {
    global $DB;

    $category->visible = 1;
    $DB->set_field('course_categories', 'visible', 1, array('id'=>$category->id));
    $DB->set_field('course_categories', 'visibleold', 1, array('id'=>$category->id));
    $DB->execute("UPDATE {course} SET visible = visibleold WHERE category = ?", array($category->id));
    // get all child categories and unhide too
    if ($subcats = $DB->get_records_select('course_categories', "path LIKE ?", array("$category->path/%"))) {
        foreach ($subcats as $cat) {
            if ($cat->visibleold) {
                $DB->set_field('course_categories', 'visible', 1, array('id'=>$cat->id));
            }
            $DB->execute("UPDATE {course} SET visible = visibleold WHERE category = ?", array($cat->id));
        }
    }
}

/**
 * Efficiently moves a category - NOTE that this can have
 * a huge impact access-control-wise...
 */
function move_category($category, $newparentcat) {
    global $CFG, $DB;

    $context = get_context_instance(CONTEXT_COURSECAT, $category->id);

    $hidecat = false;
    if (empty($newparentcat->id)) {
        $DB->set_field('course_categories', 'parent', 0, array('id'=>$category->id));

        $newparent = get_context_instance(CONTEXT_SYSTEM);

    } else {
        $DB->set_field('course_categories', 'parent', $newparentcat->id, array('id'=>$category->id));
        $newparent = get_context_instance(CONTEXT_COURSECAT, $newparentcat->id);

        if (!$newparentcat->visible and $category->visible) {
            // better hide category when moving into hidden category, teachers may unhide afterwards and the hidden children will be restored properly
            $hidecat = true;
        }
    }

    context_moved($context, $newparent);

    // now make it last in new category
    $DB->set_field('course_categories', 'sortorder', MAX_COURSES_IN_CATEGORY*MAX_COURSE_CATEGORIES, array('id'=>$category->id));

    // and fix the sortorders
    fix_course_sortorder();

    if ($hidecat) {
        course_category_hide($category);
    }
}

/**
 * Returns the display name of the given section that the course prefers.
 *
 * This function utilizes a callback that can be implemented within the course
 * formats lib.php file to customize the display name that is used to reference
 * the section.
 *
 * By default (if callback is not defined) the method
 * {@see get_numeric_section_name} is called instead.
 *
 * @param stdClass $course The course to get the section name for
 * @param stdClass $section Section object from database
 * @return Display name that the course format prefers, e.g. "Week 2"
 *
 * @see get_generic_section_name
 */
function get_section_name(stdClass $course, stdClass $section) {
    global $CFG;

    /// Inelegant hack for bug 3408
    if ($course->format == 'site') {
        return get_string('site');
    }

    // Use course formatter callback if it exists
    $namingfile = $CFG->dirroot.'/course/format/'.$course->format.'/lib.php';
    $namingfunction = 'callback_'.$course->format.'_get_section_name';
    if (!function_exists($namingfunction) && file_exists($namingfile)) {
        require_once $namingfile;
    }
    if (function_exists($namingfunction)) {
        return $namingfunction($course, $section);
    }

    // else, default behavior:
    return get_generic_section_name($course->format, $section);
}

/**
 * Gets the generic section name for a courses section.
 *
 * @param string $format Course format ID e.g. 'weeks' $course->format
 * @param stdClass $section Section object from database
 * @return Display name that the course format prefers, e.g. "Week 2"
 */
function get_generic_section_name($format, stdClass $section) {
    return get_string('sectionname', "format_$format") . ' ' . $section->section;
}


function course_format_uses_sections($format) {
    global $CFG;

    $featurefile = $CFG->dirroot.'/course/format/'.$format.'/lib.php';
    $featurefunction = 'callback_'.$format.'_uses_sections';
    if (!function_exists($featurefunction) && file_exists($featurefile)) {
        require_once $featurefile;
    }
    if (function_exists($featurefunction)) {
        return $featurefunction();
    }

    return false;
}

/**
 * Returns the information about the ajax support in the given source format
 *
 * The returned object's property (boolean)capable indicates that
 * the course format supports Moodle course ajax features.
 * The property (array)testedbrowsers can be used as a parameter for {@see ajaxenabled()}.
 *
 * @param string $format
 * @return stdClass
 */
function course_format_ajax_support($format) {
    global $CFG;

    // set up default values
    $ajaxsupport = new stdClass();
    $ajaxsupport->capable = false;
    $ajaxsupport->testedbrowsers = array();

    // get the information from the course format library
    $featurefile = $CFG->dirroot.'/course/format/'.$format.'/lib.php';
    $featurefunction = 'callback_'.$format.'_ajax_support';
    if (!function_exists($featurefunction) && file_exists($featurefile)) {
        require_once $featurefile;
    }
    if (function_exists($featurefunction)) {
        $formatsupport = $featurefunction();
        if (isset($formatsupport->capable)) {
            $ajaxsupport->capable = $formatsupport->capable;
        }
        if (is_array($formatsupport->testedbrowsers)) {
            $ajaxsupport->testedbrowsers = $formatsupport->testedbrowsers;
        }
    }

    return $ajaxsupport;
}

/**
 * Can the current user delete this course?
 * Course creators have exception,
 * 1 day after the creation they can sill delete the course.
 * @param int $courseid
 * @return boolean
 */
function can_delete_course($courseid) {
    global $USER, $DB;

    $context = get_context_instance(CONTEXT_COURSE, $courseid);

    if (has_capability('moodle/course:delete', $context)) {
        return true;
    }

    // hack: now try to find out if creator created this course recently (1 day)
    if (!has_capability('moodle/course:create', $context)) {
        return false;
    }

    $since = time() - 60*60*24;

    $params = array('userid'=>$USER->id, 'url'=>"view.php?id=$courseid", 'since'=>$since);
    $select = "module = 'course' AND action = 'new' AND userid = :userid AND url = :url AND time > :since";

    return $DB->record_exists_select('log', $select, $params);
}

/**
 * Save the Your name for 'Some role' strings.
 *
 * @param integer $courseid the id of this course.
 * @param array $data the data that came from the course settings form.
 */
function save_local_role_names($courseid, $data) {
    global $DB;
    $context = get_context_instance(CONTEXT_COURSE, $courseid);

    foreach ($data as $fieldname => $value) {
        if (strpos($fieldname, 'role_') !== 0) {
            continue;
        }
        list($ignored, $roleid) = explode('_', $fieldname);

        // make up our mind whether we want to delete, update or insert
        if (!$value) {
            $DB->delete_records('role_names', array('contextid' => $context->id, 'roleid' => $roleid));

        } else if ($rolename = $DB->get_record('role_names', array('contextid' => $context->id, 'roleid' => $roleid))) {
            $rolename->name = $value;
            $DB->update_record('role_names', $rolename);

        } else {
            $rolename = new stdClass;
            $rolename->contextid = $context->id;
            $rolename->roleid = $roleid;
            $rolename->name = $value;
            $DB->insert_record('role_names', $rolename);
        }
    }
}

/**
 * Create a course and either return a $course object
 *
 * Please note this functions does not verify any access control,
 * the calling code is responsible for all validation (usually it is the form definition).
 *
 * @param array $editoroptions course description editor options
 * @param object $data  - all the data needed for an entry in the 'course' table
 * @return object new course instance
 */
function create_course($data, $editoroptions = NULL) {
    global $CFG, $DB;

    //check the categoryid - must be given for all new courses
    $category = $DB->get_record('course_categories', array('id'=>$data->category), '*', MUST_EXIST);

    //check if the shortname already exist
    if (!empty($data->shortname)) {
        if ($DB->record_exists('course', array('shortname' => $data->shortname))) {
            throw new moodle_exception('shortnametaken');
        }
    }

    //check if the id number already exist
    if (!empty($data->idnumber)) {
        if ($DB->record_exists('course', array('idnumber' => $data->idnumber))) {
            throw new moodle_exception('idnumbertaken');
        }
    }

    $data->timecreated  = time();
    $data->timemodified = $data->timecreated;

    // place at beginning of any category
    $data->sortorder = 0;

    if ($editoroptions) {
        // summary text is updated later, we need context to store the files first
        $data->summary = '';
        $data->summary_format = FORMAT_HTML;
    }

    if (!isset($data->visible)) {
        // data not from form, add missing visibility info
        $data->visible = $category->visible;
    }
    $data->visibleold = $data->visible;

    $newcourseid = $DB->insert_record('course', $data);
    $context = get_context_instance(CONTEXT_COURSE, $newcourseid, MUST_EXIST);

    if ($editoroptions) {
        // Save the files used in the summary editor and store
        $data = file_postupdate_standard_editor($data, 'summary', $editoroptions, $context, 'course', 'summary', 0);
        $DB->set_field('course', 'summary', $data->summary, array('id'=>$newcourseid));
        $DB->set_field('course', 'summaryformat', $data->summary_format, array('id'=>$newcourseid));
    }

    $course = $DB->get_record('course', array('id'=>$newcourseid));

    // Setup the blocks
    blocks_add_default_course_blocks($course);

    $section = new stdClass();
    $section->course        = $course->id;   // Create a default section.
    $section->section       = 0;
    $section->summaryformat = FORMAT_HTML;
    $DB->insert_record('course_sections', $section);

    fix_course_sortorder();

    // new context created - better mark it as dirty
    mark_context_dirty($context->path);

    // Save any custom role names.
    save_local_role_names($course->id, (array)$data);

    // set up enrolments
    enrol_course_updated(true, $course, $data);

    add_to_log(SITEID, 'course', 'new', 'view.php?id='.$course->id, $data->fullname.' (ID '.$course->id.')');

    // Trigger events
    events_trigger('course_created', $course);

    return $course;
}

/**
 * Create a new course category and marks the context as dirty
 *
 * This function does not set the sortorder for the new category and
 * @see{fix_course_sortorder} should be called after creating a new course
 * category
 *
 * Please note that this function does not verify access control.
 *
 * @param object $category All of the data required for an entry in the course_categories table
 * @return object new course category
 */
function create_course_category($category) {
    global $DB;

    $category->timemodified = time();
    $category->id = $DB->insert_record('course_categories', $category);
    $category = $DB->get_record('course_categories', array('id' => $category->id));

    // We should mark the context as dirty
    $category->context = context_coursecat::instance($category->id);
    $category->context->mark_dirty();

    return $category;
}

/**
 * Update a course.
 *
 * Please note this functions does not verify any access control,
 * the calling code is responsible for all validation (usually it is the form definition).
 *
 * @param object $data  - all the data needed for an entry in the 'course' table
 * @param array $editoroptions course description editor options
 * @return void
 */
function update_course($data, $editoroptions = NULL) {
    global $CFG, $DB;

    $data->timemodified = time();

    $oldcourse = $DB->get_record('course', array('id'=>$data->id), '*', MUST_EXIST);
    $context   = get_context_instance(CONTEXT_COURSE, $oldcourse->id);

    if ($editoroptions) {
        $data = file_postupdate_standard_editor($data, 'summary', $editoroptions, $context, 'course', 'summary', 0);
    }

    if (!isset($data->category) or empty($data->category)) {
        // prevent nulls and 0 in category field
        unset($data->category);
    }
    $movecat = (isset($data->category) and $oldcourse->category != $data->category);

    if (!isset($data->visible)) {
        // data not from form, add missing visibility info
        $data->visible = $oldcourse->visible;
    }

    if ($data->visible != $oldcourse->visible) {
        // reset the visibleold flag when manually hiding/unhiding course
        $data->visibleold = $data->visible;
    } else {
        if ($movecat) {
            $newcategory = $DB->get_record('course_categories', array('id'=>$data->category));
            if (empty($newcategory->visible)) {
                // make sure when moving into hidden category the course is hidden automatically
                $data->visible = 0;
            }
        }
    }

    // Update with the new data
    $DB->update_record('course', $data);

    $course = $DB->get_record('course', array('id'=>$data->id));

    if ($movecat) {
        $newparent = get_context_instance(CONTEXT_COURSECAT, $course->category);
        context_moved($context, $newparent);
    }

    fix_course_sortorder();

    // Test for and remove blocks which aren't appropriate anymore
    blocks_remove_inappropriate($course);

    // Save any custom role names.
    save_local_role_names($course->id, $data);

    // update enrol settings
    enrol_course_updated(false, $course, $data);

    add_to_log($course->id, "course", "update", "edit.php?id=$course->id", $course->id);

    // Trigger events
    events_trigger('course_updated', $course);
}

/**
 * Average number of participants
 * @return integer
 */
function average_number_of_participants() {
    global $DB, $SITE;

    //count total of enrolments for visible course (except front page)
    $sql = 'SELECT COUNT(*) FROM (
        SELECT DISTINCT ue.userid, e.courseid
        FROM {user_enrolments} ue, {enrol} e, {course} c
        WHERE ue.enrolid = e.id
            AND e.courseid <> :siteid
            AND c.id = e.courseid
            AND c.visible = 1) as total';
    $params = array('siteid' => $SITE->id);
    $enrolmenttotal = $DB->count_records_sql($sql, $params);


    //count total of visible courses (minus front page)
    $coursetotal = $DB->count_records('course', array('visible' => 1));
    $coursetotal = $coursetotal - 1 ;

    //average of enrolment
    if (empty($coursetotal)) {
        $participantaverage = 0;
    } else {
        $participantaverage = $enrolmenttotal / $coursetotal;
    }

    return $participantaverage;
}

/**
 * Average number of course modules
 * @return integer
 */
function average_number_of_courses_modules() {
    global $DB, $SITE;

    //count total of visible course module (except front page)
    $sql = 'SELECT COUNT(*) FROM (
        SELECT cm.course, cm.module
        FROM {course} c, {course_modules} cm
        WHERE c.id = cm.course
            AND c.id <> :siteid
            AND cm.visible = 1
            AND c.visible = 1) as total';
    $params = array('siteid' => $SITE->id);
    $moduletotal = $DB->count_records_sql($sql, $params);


    //count total of visible courses (minus front page)
    $coursetotal = $DB->count_records('course', array('visible' => 1));
    $coursetotal = $coursetotal - 1 ;

    //average of course module
    if (empty($coursetotal)) {
        $coursemoduleaverage = 0;
    } else {
        $coursemoduleaverage = $moduletotal / $coursetotal;
    }

    return $coursemoduleaverage;
}

/**
 * This class pertains to course requests and contains methods associated with
 * create, approving, and removing course requests.
 *
 * Please note we do not allow embedded images here because there is no context
 * to store them with proper access control.
 *
 * @copyright 2009 Sam Hemelryk
 * @license   http://www.gnu.org/copyleft/gpl.html GNU GPL v3 or later
 * @since Moodle 2.0
 *
 * @property-read int $id
 * @property-read string $fullname
 * @property-read string $shortname
 * @property-read string $summary
 * @property-read int $summaryformat
 * @property-read int $summarytrust
 * @property-read string $reason
 * @property-read int $requester
 */
class course_request {

    /**
     * This is the stdClass that stores the properties for the course request
     * and is externally accessed through the __get magic method
     * @var stdClass
     */
    protected $properties;

    /**
     * An array of options for the summary editor used by course request forms.
     * This is initially set by {@link summary_editor_options()}
     * @var array
     * @static
     */
    protected static $summaryeditoroptions;

    /**
     * Static function to prepare the summary editor for working with a course
     * request.
     *
     * @static
     * @param null|stdClass $data Optional, an object containing the default values
     *                       for the form, these may be modified when preparing the
     *                       editor so this should be called before creating the form
     * @return stdClass An object that can be used to set the default values for
     *                   an mforms form
     */
    public static function prepare($data=null) {
        if ($data === null) {
            $data = new stdClass;
        }
        $data = file_prepare_standard_editor($data, 'summary', self::summary_editor_options());
        return $data;
    }

    /**
     * Static function to create a new course request when passed an array of properties
     * for it.
     *
     * This function also handles saving any files that may have been used in the editor
     *
     * @static
     * @param stdClass $data
     * @return course_request The newly created course request
     */
    public static function create($data) {
        global $USER, $DB, $CFG;
        $data->requester = $USER->id;

        // Summary is a required field so copy the text over
        $data->summary       = $data->summary_editor['text'];
        $data->summaryformat = $data->summary_editor['format'];

        $data->id = $DB->insert_record('course_request', $data);

        // Create a new course_request object and return it
        $request = new course_request($data);

        // Notify the admin if required.
        if ($users = get_users_from_config($CFG->courserequestnotify, 'moodle/site:approvecourse')) {

            $a = new stdClass;
            $a->link = "$CFG->wwwroot/course/pending.php";
            $a->user = fullname($USER);
            $subject = get_string('courserequest');
            $message = get_string('courserequestnotifyemail', 'admin', $a);
            foreach ($users as $user) {
                $request->notify($user, $USER, 'courserequested', $subject, $message);
            }
        }

        return $request;
    }

    /**
     * Returns an array of options to use with a summary editor
     *
     * @uses course_request::$summaryeditoroptions
     * @return array An array of options to use with the editor
     */
    public static function summary_editor_options() {
        global $CFG;
        if (self::$summaryeditoroptions === null) {
            self::$summaryeditoroptions = array('maxfiles' => 0, 'maxbytes'=>0);
        }
        return self::$summaryeditoroptions;
    }

    /**
     * Loads the properties for this course request object. Id is required and if
     * only id is provided then we load the rest of the properties from the database
     *
     * @param stdClass|int $properties Either an object containing properties
     *                      or the course_request id to load
     */
    public function __construct($properties) {
        global $DB;
        if (empty($properties->id)) {
            if (empty($properties)) {
                throw new coding_exception('You must provide a course request id when creating a course_request object');
            }
            $id = $properties;
            $properties = new stdClass;
            $properties->id = (int)$id;
            unset($id);
        }
        if (empty($properties->requester)) {
            if (!($this->properties = $DB->get_record('course_request', array('id' => $properties->id)))) {
                print_error('unknowncourserequest');
            }
        } else {
            $this->properties = $properties;
        }
        $this->properties->collision = null;
    }

    /**
     * Returns the requested property
     *
     * @param string $key
     * @return mixed
     */
    public function __get($key) {
        return $this->properties->$key;
    }

    /**
     * Override this to ensure empty($request->blah) calls return a reliable answer...
     *
     * This is required because we define the __get method
     *
     * @param mixed $key
     * @return bool True is it not empty, false otherwise
     */
    public function __isset($key) {
        return (!empty($this->properties->$key));
    }

    /**
     * Returns the user who requested this course
     *
     * Uses a static var to cache the results and cut down the number of db queries
     *
     * @staticvar array $requesters An array of cached users
     * @return stdClass The user who requested the course
     */
    public function get_requester() {
        global $DB;
        static $requesters= array();
        if (!array_key_exists($this->properties->requester, $requesters)) {
            $requesters[$this->properties->requester] = $DB->get_record('user', array('id'=>$this->properties->requester));
        }
        return $requesters[$this->properties->requester];
    }

    /**
     * Checks that the shortname used by the course does not conflict with any other
     * courses that exist
     *
     * @param string|null $shortnamemark The string to append to the requests shortname
     *                     should a conflict be found
     * @return bool true is there is a conflict, false otherwise
     */
    public function check_shortname_collision($shortnamemark = '[*]') {
        global $DB;

        if ($this->properties->collision !== null) {
            return $this->properties->collision;
        }

        if (empty($this->properties->shortname)) {
            debugging('Attempting to check a course request shortname before it has been set', DEBUG_DEVELOPER);
            $this->properties->collision = false;
        } else if ($DB->record_exists('course', array('shortname' => $this->properties->shortname))) {
            if (!empty($shortnamemark)) {
                $this->properties->shortname .= ' '.$shortnamemark;
            }
            $this->properties->collision = true;
        } else {
            $this->properties->collision = false;
        }
        return $this->properties->collision;
    }

    /**
     * This function approves the request turning it into a course
     *
     * This function converts the course request into a course, at the same time
     * transferring any files used in the summary to the new course and then removing
     * the course request and the files associated with it.
     *
     * @return int The id of the course that was created from this request
     */
    public function approve() {
        global $CFG, $DB, $USER;

        $user = $DB->get_record('user', array('id' => $this->properties->requester, 'deleted'=>0), '*', MUST_EXIST);

        $category = get_course_category($CFG->defaultrequestcategory);
        $courseconfig = get_config('moodlecourse');

        // Transfer appropriate settings
        $data = clone($this->properties);
        unset($data->id);
        unset($data->reason);
        unset($data->requester);

        // Set category
        $data->category = $category->id;
        $data->sortorder = $category->sortorder; // place as the first in category

        // Set misc settings
        $data->requested = 1;

        // Apply course default settings
        $data->format             = $courseconfig->format;
        $data->numsections        = $courseconfig->numsections;
        $data->hiddensections     = $courseconfig->hiddensections;
        $data->newsitems          = $courseconfig->newsitems;
        $data->showgrades         = $courseconfig->showgrades;
        $data->showreports        = $courseconfig->showreports;
        $data->maxbytes           = $courseconfig->maxbytes;
        $data->groupmode          = $courseconfig->groupmode;
        $data->groupmodeforce     = $courseconfig->groupmodeforce;
        $data->visible            = $courseconfig->visible;
        $data->visibleold         = $data->visible;
        $data->lang               = $courseconfig->lang;

        $course = create_course($data);
        $context = get_context_instance(CONTEXT_COURSE, $course->id, MUST_EXIST);

        // add enrol instances
        if (!$DB->record_exists('enrol', array('courseid'=>$course->id, 'enrol'=>'manual'))) {
            if ($manual = enrol_get_plugin('manual')) {
                $manual->add_default_instance($course);
            }
        }

        // enrol the requester as teacher if necessary
        if (!empty($CFG->creatornewroleid) and !is_viewing($context, $user, 'moodle/role:assign') and !is_enrolled($context, $user, 'moodle/role:assign')) {
            enrol_try_internal_enrol($course->id, $user->id, $CFG->creatornewroleid);
        }

        $this->delete();

        $a = new stdClass();
        $a->name = format_string($course->fullname, true, array('context' => get_context_instance(CONTEXT_COURSE, $course->id)));
        $a->url = $CFG->wwwroot.'/course/view.php?id=' . $course->id;
        $this->notify($user, $USER, 'courserequestapproved', get_string('courseapprovedsubject'), get_string('courseapprovedemail2', 'moodle', $a));

        return $course->id;
    }

    /**
     * Reject a course request
     *
     * This function rejects a course request, emailing the requesting user the
     * provided notice and then removing the request from the database
     *
     * @param string $notice The message to display to the user
     */
    public function reject($notice) {
        global $USER, $DB;
        $user = $DB->get_record('user', array('id' => $this->properties->requester), '*', MUST_EXIST);
        $this->notify($user, $USER, 'courserequestrejected', get_string('courserejectsubject'), get_string('courserejectemail', 'moodle', $notice));
        $this->delete();
    }

    /**
     * Deletes the course request and any associated files
     */
    public function delete() {
        global $DB;
        $DB->delete_records('course_request', array('id' => $this->properties->id));
    }

    /**
     * Send a message from one user to another using events_trigger
     *
     * @param object $touser
     * @param object $fromuser
     * @param string $name
     * @param string $subject
     * @param string $message
     */
    protected function notify($touser, $fromuser, $name='courserequested', $subject, $message) {
        $eventdata = new stdClass();
        $eventdata->component         = 'moodle';
        $eventdata->name              = $name;
        $eventdata->userfrom          = $fromuser;
        $eventdata->userto            = $touser;
        $eventdata->subject           = $subject;
        $eventdata->fullmessage       = $message;
        $eventdata->fullmessageformat = FORMAT_PLAIN;
        $eventdata->fullmessagehtml   = '';
        $eventdata->smallmessage      = '';
        $eventdata->notification      = 1;
        message_send($eventdata);
    }
}

/**
 * Return a list of page types
 * @param string $pagetype current page type
 * @param stdClass $parentcontext Block's parent context
 * @param stdClass $currentcontext Current context of block
 */
function course_page_type_list($pagetype, $parentcontext, $currentcontext) {
    // if above course context ,display all course fomats
    list($currentcontext, $course, $cm) = get_context_info_array($currentcontext->id);
    if ($course->id == SITEID) {
        return array('*'=>get_string('page-x', 'pagetype'));
    } else {
        return array('*'=>get_string('page-x', 'pagetype'),
            'course-*'=>get_string('page-course-x', 'pagetype'),
            'course-view-*'=>get_string('page-course-view-x', 'pagetype')
        );
    }
}

/**
 * Determine whether course ajax should be enabled for the specified course
 *
 * @param object $course The course to test against
 * @return boolean Whether course ajax is enabled or note
 */
function course_ajax_enabled($course) {
    global $CFG, $PAGE, $SITE;

    // Ajax must be enabled globally
    if (!$CFG->enableajax) {
        return false;
    }

    // The user must be editing for AJAX to be included
    if (!$PAGE->user_is_editing()) {
        return false;
    }

    // Check that the theme suports
    if (!$PAGE->theme->enablecourseajax) {
        return false;
    }

    // Check that the course format supports ajax functionality
    // The site 'format' doesn't have information on course format support
    if ($SITE->id !== $course->id) {
        $courseformatajaxsupport = course_format_ajax_support($course->format);
        if (!$courseformatajaxsupport->capable) {
            return false;
        }
    }

    // All conditions have been met so course ajax should be enabled
    return true;
}

/**
 * Include the relevant javascript and language strings for the resource
 * toolbox YUI module
 *
 * @param integer $id The ID of the course being applied to
 * @param array $modules An array containing the names of the modules in
 *                       use on the page
 * @param object $config An object containing configuration parameters for ajax modules including:
 *          * resourceurl   The URL to post changes to for resource changes
 *          * sectionurl    The URL to post changes to for section changes
 *          * pageparams    Additional parameters to pass through in the post
 * @return void
 */
function include_course_ajax($course, $modules = array(), $config = null) {
    global $PAGE, $CFG, $SITE;

    // Ensure that ajax should be included
    if (!course_ajax_enabled($course)) {
        return false;
    }

    if (!$config) {
        $config = new stdClass();
    }

    // The URL to use for resource changes
    if (!isset($config->resourceurl)) {
        $config->resourceurl = '/course/rest.php';
    }

    // The URL to use for section changes
    if (!isset($config->sectionurl)) {
        $config->sectionurl = '/course/rest.php';
    }

    // Any additional parameters which need to be included on page submission
    if (!isset($config->pageparams)) {
        $config->pageparams = array();
    }

    // Include toolboxes
    $PAGE->requires->yui_module('moodle-course-toolboxes',
            'M.course.init_resource_toolbox',
            array(array(
                'courseid' => $course->id,
                'ajaxurl' => $config->resourceurl,
                'config' => $config,
            ))
    );
    $PAGE->requires->yui_module('moodle-course-toolboxes',
            'M.course.init_section_toolbox',
            array(array(
                'courseid' => $course->id,
                'format' => $course->format,
                'ajaxurl' => $config->sectionurl,
                'config' => $config,
            ))
    );

    // Include course dragdrop
    if ($course->id != $SITE->id) {
        $PAGE->requires->yui_module('moodle-course-dragdrop', 'M.course.init_section_dragdrop',
            array(array(
                'courseid' => $course->id,
                'ajaxurl' => $config->sectionurl,
                'config' => $config,
            )), null, true);

        $PAGE->requires->yui_module('moodle-course-dragdrop', 'M.course.init_resource_dragdrop',
            array(array(
                'courseid' => $course->id,
                'ajaxurl' => $config->resourceurl,
                'config' => $config,
            )), null, true);
    }

    // Include blocks dragdrop
    $params = array(
        'courseid' => $course->id,
        'pagetype' => $PAGE->pagetype,
        'pagelayout' => $PAGE->pagelayout,
        'regions' => $PAGE->blocks->get_regions(),
    );
    $PAGE->requires->yui_module('moodle-core-blocks', 'M.core_blocks.init_dragdrop', array($params), null, true);

    // Require various strings for the command toolbox
    $PAGE->requires->strings_for_js(array(
            'moveleft',
            'deletechecktype',
            'deletechecktypename',
            'show',
            'hide',
            'groupsnone',
            'groupsvisible',
            'groupsseparate',
            'clicktochangeinbrackets',
            'markthistopic',
            'markedthistopic',
            'move',
            'movesection',
        ), 'moodle');

    // Include format-specific strings
    if ($course->id != $SITE->id) {
        $PAGE->requires->strings_for_js(array(
                'showfromothers',
                'hidefromothers',
            ), 'format_' . $course->format);
    }

    // For confirming resource deletion we need the name of the module in question
    foreach ($modules as $module => $modname) {
        $PAGE->requires->string_for_js('pluginname', $module);
    }

<<<<<<< HEAD
    // Prevent caching of this page to stop confusion when changing page after making AJAX changes
    $PAGE->set_cacheable(false);
=======
    return true;
>>>>>>> 5720019d
}

/**
 * The URL to use for the specified course (with section)
 *
 * @param stdClass $course The course to get the section name for
 * @param int $sectionno The section number to return a link to
 * @return moodle_url The url of course
 */
function course_get_url($course, $sectionno = null) {
    $url = new moodle_url('/course/view.php', array('id' => $course->id));

    if (!is_null($sectionno)) {
        if ($course->coursedisplay == COURSE_DISPLAY_MULTIPAGE) {
            $url->param('section', $sectionno);
        } else {
            $url->set_anchor('section-'.$sectionno);
        }
    }

    return $url;
}<|MERGE_RESOLUTION|>--- conflicted
+++ resolved
@@ -4548,12 +4548,9 @@
         $PAGE->requires->string_for_js('pluginname', $module);
     }
 
-<<<<<<< HEAD
     // Prevent caching of this page to stop confusion when changing page after making AJAX changes
     $PAGE->set_cacheable(false);
-=======
     return true;
->>>>>>> 5720019d
 }
 
 /**
