--- conflicted
+++ resolved
@@ -14,22 +14,7 @@
     You should have received a copy of the GNU General Public License
     along with Moodle.  If not, see <http://www.gnu.org/licenses/>.
 }}
-<<<<<<< HEAD
 {{!
-    @template core_course/course_search_form
-
-    This template renders the search form.
-
-    Example context (json):
-    {
-        "searchurl": "https://domain.example/course/search.php",
-        "id": "coursesearch",
-        "inputid": "coursesearchbox",
-        "inputsize": "30",
-        "value": "Find in course",
-        "helpicon": "<a class='btn'><i class='icon fa fa-question-circle'></i></a>"
-=======
-{{! 
     @template core_course/course_search_form
 
     This template renders the form for course search.
@@ -38,7 +23,7 @@
     {
         "searchurl": "https://moodlesite/course/search.php",
         "id": "coursesearch",
-        "inputid": "coursesearchbox", 
+        "inputid": "coursesearchbox",
         "inputsize": 30,
         "value": "certificate",
         "name" : "q",
@@ -46,7 +31,6 @@
             "heading": "Search courses",
             "text": "You can search for multiple words at once and can refine your search as follows:"
         }]
->>>>>>> 36667548
     }
 }}
 <form action="{{searchurl}}" id="{{id}}" method="get" class="form-inline">
