<?php

<<<<<<< HEAD
// This file is part of Moodle - http://moodle.org/
//
// Moodle is free software: you can redistribute it and/or modify
// it under the terms of the GNU General Public License as published by
// the Free Software Foundation, either version 3 of the License, or
// (at your option) any later version.
//
// Moodle is distributed in the hope that it will be useful,
// but WITHOUT ANY WARRANTY; without even the implied warranty of
// MERCHANTABILITY or FITNESS FOR A PARTICULAR PURPOSE.  See the
// GNU General Public License for more details.
//
// You should have received a copy of the GNU General Public License
// along with Moodle.  If not, see <http://www.gnu.org/licenses/>.

/**
 * This page is the entry page into the quiz UI. Displays information about the
 * quiz to students and teachers, and lets students see their previous attempts.
 *
 * @package    mod
 * @subpackage quiz
 * @copyright  1999 onwards Martin Dougiamas  {@link http://moodle.com}
 * @license    http://www.gnu.org/copyleft/gpl.html GNU GPL v3 or later
 */


require_once(dirname(__FILE__) . '/../../config.php');
require_once($CFG->libdir.'/gradelib.php');
require_once($CFG->dirroot.'/mod/quiz/locallib.php');
require_once($CFG->libdir . '/completionlib.php');

$id = optional_param('id', 0, PARAM_INT); // Course Module ID, or
$q = optional_param('q',  0, PARAM_INT);  // quiz ID

if ($id) {
    if (!$cm = get_coursemodule_from_id('quiz', $id)) {
        print_error('invalidcoursemodule');
    }
    if (!$course = $DB->get_record('course', array('id' => $cm->course))) {
        print_error('coursemisconf');
    }
    if (!$quiz = $DB->get_record('quiz', array('id' => $cm->instance))) {
        print_error('invalidcoursemodule');
    }
} else {
    if (!$quiz = $DB->get_record('quiz', array('id' => $q))) {
        print_error('invalidquizid', 'quiz');
    }
    if (!$course = $DB->get_record('course', array('id' => $quiz->course))) {
        print_error('invalidcourseid');
    }
    if (!$cm = get_coursemodule_from_instance("quiz", $quiz->id, $course->id)) {
        print_error('invalidcoursemodule');
    }
}

// Check login and get context.
require_login($course->id, false, $cm);
$context = get_context_instance(CONTEXT_MODULE, $cm->id);
require_capability('mod/quiz:view', $context);

// Cache some other capabilities we use several times.
$canattempt = has_capability('mod/quiz:attempt', $context);
$canreviewmine = has_capability('mod/quiz:reviewmyattempts', $context);
$canpreview = has_capability('mod/quiz:preview', $context);

// Create an object to manage all the other (non-roles) access rules.
$timenow = time();
$accessmanager = new quiz_access_manager(quiz::create($quiz->id, $USER->id), $timenow,
        has_capability('mod/quiz:ignoretimelimits', $context, null, false));

// Log this request.
add_to_log($course->id, 'quiz', 'view', 'view.php?id=' . $cm->id, $quiz->id, $cm->id);

// Initialize $PAGE, compute blocks
$PAGE->set_url('/mod/quiz/view.php', array('id' => $cm->id));

$edit = optional_param('edit', -1, PARAM_BOOL);
if ($edit != -1 && $PAGE->user_allowed_editing()) {
    $USER->editing = $edit;
}

// Update the quiz with overrides for the current user
$quiz = quiz_update_effective_access($quiz, $USER->id);

// Get this user's attempts.
$attempts = quiz_get_user_attempts($quiz->id, $USER->id, 'finished', true);
$lastfinishedattempt = end($attempts);
$unfinished = false;
if ($unfinishedattempt = quiz_get_user_attempt_unfinished($quiz->id, $USER->id)) {
    $attempts[] = $unfinishedattempt;
    $unfinished = true;
}
$numattempts = count($attempts);

// Work out the final grade, checking whether it was overridden in the gradebook.
$mygrade = quiz_get_best_grade($quiz, $USER->id);
$mygradeoverridden = false;
$gradebookfeedback = '';

$grading_info = grade_get_grades($course->id, 'mod', 'quiz', $quiz->id, $USER->id);
if (!empty($grading_info->items)) {
    $item = $grading_info->items[0];
    if (isset($item->grades[$USER->id])) {
        $grade = $item->grades[$USER->id];

        if ($grade->overridden) {
            $mygrade = $grade->grade + 0; // Convert to number.
            $mygradeoverridden = true;
        }
        if (!empty($grade->str_feedback)) {
            $gradebookfeedback = $grade->str_feedback;
        }
    }
}

$title = $course->shortname . ': ' . format_string($quiz->name);
$PAGE->set_title($title);
$PAGE->set_heading($course->fullname);
$output = $PAGE->get_renderer('mod_quiz');

/*
 * Create view object for use within renderers file
 */
$viewobj = new mod_quiz_view_object();
$viewobj->attempts = $attempts;
$viewobj->accessmanager = $accessmanager;
$viewobj->canattempt = $canattempt;
$viewobj->canpreview = $canpreview;
$viewobj->canreviewmine = $canreviewmine;

// Print table with existing attempts
if ($attempts) {
    // Work out which columns we need, taking account what data is available in each attempt.
    list($someoptions, $alloptions) = quiz_get_combined_reviewoptions($quiz, $attempts, $context);

    $viewobj->attemptcolumn = $quiz->attempts != 1;

    $viewobj->gradecolumn = $someoptions->marks >= question_display_options::MARK_AND_MAX &&
            quiz_has_grades($quiz);
    $viewobj->markcolumn = $viewobj->gradecolumn && ($quiz->grade != $quiz->sumgrades);
    $viewobj->overallstats = $alloptions->marks >= question_display_options::MARK_AND_MAX;

    $viewobj->feedbackcolumn = quiz_has_feedback($quiz) && $alloptions->overallfeedback;
} else {
    $viewobj->attemptcolumn = 1;
}

$moreattempts = $unfinished || !$accessmanager->is_finished($numattempts, $lastfinishedattempt);

$viewobj->timenow = $timenow;
$viewobj->numattempts = $numattempts;
$viewobj->mygrade = $mygrade;
$viewobj->moreattempts = $moreattempts;
$viewobj->mygradeoverridden = $mygradeoverridden;
$viewobj->gradebookfeedback = $gradebookfeedback;
$viewobj->unfinished = $unfinished;
$viewobj->lastfinishedattempt = $lastfinishedattempt;

// Display information about this quiz.
$messages = $viewobj->accessmanager->describe_rules();
if ($quiz->attempts != 1) {
    $messages[] = get_string('gradingmethod', 'quiz',
            quiz_get_grading_option_name($quiz->grademethod));
}

// This will be set something if as start/continue attempt button should appear.
$buttontext = '';
if (!quiz_clean_layout($quiz->questions, true)) {
    $output .= quiz_no_questions_message($quiz, $cm, $context);
    $buttontext = '';

} else {
    if ($viewobj->unfinished) {
        if ($viewobj->canattempt) {
            $buttontext = get_string('continueattemptquiz', 'quiz');
        } else if ($viewobj->canpreview) {
            $buttontext = get_string('continuepreview', 'quiz');
=======
/// This page prints a particular instance of quiz

    require_once(dirname(__FILE__) . '/../../config.php');
    require_once($CFG->libdir.'/gradelib.php');
    require_once($CFG->dirroot.'/mod/quiz/locallib.php');
    require_once($CFG->libdir . '/completionlib.php');

    $id = optional_param('id', 0, PARAM_INT); // Course Module ID, or
    $q = optional_param('q',  0, PARAM_INT);  // quiz ID

    if ($id) {
        if (! $cm = get_coursemodule_from_id('quiz', $id)) {
            print_error('invalidcoursemodule');
        }
        if (! $course = $DB->get_record('course', array('id' => $cm->course))) {
            print_error('coursemisconf');
        }
        if (! $quiz = $DB->get_record('quiz', array('id' => $cm->instance))) {
            print_error('invalidcoursemodule');
        }
    } else {
        if (! $quiz = $DB->get_record('quiz', array('id' => $q))) {
            print_error('invalidquizid', 'quiz');
        }
        if (! $course = $DB->get_record('course', array('id' => $quiz->course))) {
            print_error('invalidcourseid');
        }
        if (! $cm = get_coursemodule_from_instance("quiz", $quiz->id, $course->id)) {
            print_error('invalidcoursemodule');
        }
    }

/// Check login and get context.
    require_login($course->id, false, $cm);
    $context = get_context_instance(CONTEXT_MODULE, $cm->id);
    require_capability('mod/quiz:view', $context);

/// Cache some other capabilities we use several times.
    $canattempt = has_capability('mod/quiz:attempt', $context);
    $canreviewmine = has_capability('mod/quiz:reviewmyattempts', $context);
    $canpreview = has_capability('mod/quiz:preview', $context);

/// Create an object to manage all the other (non-roles) access rules.
    $timenow = time();
    $accessmanager = new quiz_access_manager(quiz::create($quiz->id, $USER->id), $timenow,
            has_capability('mod/quiz:ignoretimelimits', $context, NULL, false));

/// If no questions have been set up yet redirect to edit.php
    if (!$quiz->questions && has_capability('mod/quiz:manage', $context)) {
        redirect($CFG->wwwroot . '/mod/quiz/edit.php?cmid=' . $cm->id);
    }

/// Log this request.
    add_to_log($course->id, "quiz", "view", "view.php?id=$cm->id", $quiz->id, $cm->id);

    // Mark module as viewed
    $completion = new completion_info($course);
    $completion->set_module_viewed($cm);

/// Initialize $PAGE, compute blocks
    $PAGE->set_url('/mod/quiz/view.php', array('id' => $cm->id));

    $edit = optional_param('edit', -1, PARAM_BOOL);
    if ($edit != -1 && $PAGE->user_allowed_editing()) {
        $USER->editing = $edit;
    }

    $PAGE->requires->yui2_lib('event');

    // Note: MDL-19010 there will be further changes to printing header and blocks.
    // The code will be much nicer than this eventually.
    $title = $course->shortname . ': ' . format_string($quiz->name);

    if ($PAGE->user_allowed_editing()) {
        $buttons = '<table><tr><td><form method="get" action="view.php"><div>'.
            '<input type="hidden" name="id" value="'.$cm->id.'" />'.
            '<input type="hidden" name="edit" value="'.($PAGE->user_is_editing()?'off':'on').'" />'.
            '<input type="submit" value="'.get_string($PAGE->user_is_editing()?'blockseditoff':'blocksediton').'" /></div></form></td></tr></table>';
        $PAGE->set_button($buttons);
    }

    $PAGE->set_title($title);
    $PAGE->set_heading($course->fullname);

    echo $OUTPUT->header();

/// Print quiz name and description
    echo $OUTPUT->heading(format_string($quiz->name));
    if (trim(strip_tags($quiz->intro))) {
        echo $OUTPUT->box(format_module_intro('quiz', $quiz, $cm->id), 'generalbox', 'intro');
    }

/// Display information about this quiz.
    $messages = $accessmanager->describe_rules();
    if ($quiz->attempts != 1) {
        $messages[] = get_string('gradingmethod', 'quiz', quiz_get_grading_option_name($quiz->grademethod));
    }
    echo $OUTPUT->box_start('quizinfo');
    $accessmanager->print_messages($messages);
    echo $OUTPUT->box_end();

/// Show number of attempts summary to those who can view reports.
    if (has_capability('mod/quiz:viewreports', $context)) {
        if ($strattemptnum = quiz_attempt_summary_link_to_reports($quiz, $cm, $context)) {
            echo '<div class="quizattemptcounts">' . $strattemptnum . "</div>\n";
        }
    }

/// Guests can't do a quiz, so offer them a choice of logging in or going back.
    if (isguestuser()) {
        echo $OUTPUT->confirm('<p>' . get_string('guestsno', 'quiz') . "</p>\n\n<p>" .
                get_string('liketologin') . "</p>\n", get_login_url(), get_referer(false));
        echo $OUTPUT->footer();
        exit;
    }

/// If they are not enrolled in this course in a good enough role, tell them to enrol.
    if (!($canattempt || $canpreview || $canreviewmine)) {
        echo $OUTPUT->box('<p>' . get_string('youneedtoenrol', 'quiz') . "</p>\n\n<p>" .
                $OUTPUT->continue_button($CFG->wwwroot . '/course/view.php?id=' . $course->id) .
                "</p>\n", 'generalbox', 'notice');
        echo $OUTPUT->footer();
        exit;
    }

/// Update the quiz with overrides for the current user
    $quiz = quiz_update_effective_access($quiz, $USER->id);

/// Get this user's attempts.
    $attempts = quiz_get_user_attempts($quiz->id, $USER->id);
    $lastfinishedattempt = end($attempts);
    $unfinished = false;
    if ($unfinishedattempt = quiz_get_user_attempt_unfinished($quiz->id, $USER->id)) {
        $attempts[] = $unfinishedattempt;
        $unfinished = true;
    }
    $numattempts = count($attempts);

/// Work out the final grade, checking whether it was overridden in the gradebook.
    $mygrade = quiz_get_best_grade($quiz, $USER->id);
    $mygradeoverridden = false;
    $gradebookfeedback = '';

    $grading_info = grade_get_grades($course->id, 'mod', 'quiz', $quiz->id, $USER->id);
    if (!empty($grading_info->items)) {
        $item = $grading_info->items[0];
        if (isset($item->grades[$USER->id])) {
            $grade = $item->grades[$USER->id];

            if ($grade->overridden) {
                $mygrade = $grade->grade + 0; // Convert to number.
                $mygradeoverridden = true;
            }
            if (!empty($grade->str_feedback)) {
                $gradebookfeedback = $grade->str_feedback;
            }
>>>>>>> de584990
        }

    } else {
        if ($viewobj->canattempt) {
            $messages = $viewobj->accessmanager->prevent_new_attempt($viewobj->numattempts,
                    $viewobj->lastfinishedattempt);
            if ($messages) {
                $this->access_messages($messages);
            } else if ($viewobj->numattempts == 0) {
                $buttontext = get_string('attemptquiznow', 'quiz');
            } else {
                $buttontext = get_string('reattemptquiz', 'quiz');
            }

        } else if ($viewobj->canpreview) {
            $buttontext = get_string('previewquiznow', 'quiz');
        }
    }

    // If, so far, we think a button should be printed, so check if they will be
    // allowed to access it.
    if ($buttontext) {
<<<<<<< HEAD
        if (!$viewobj->moreattempts) {
            $buttontext = '';
        } else if ($viewobj->canattempt
                && $messages = $viewobj->accessmanager->prevent_access()) {
            $this->access_messages($messages);
            $buttontext = '';
        }
    }
}

echo $OUTPUT->header();

// Guests can't do a quiz, so offer them a choice of logging in or going back.
if (isguestuser()) {
    echo $output->view_page_guest($course, $quiz, $cm, $context, $messages, $viewobj);
} else if (!isguestuser() && !($viewobj->canattempt || $viewobj->canpreview
          || $viewobj->canreviewmine)) {
    // If they are not enrolled in this course in a good enough role, tell them to enrol.
    echo $output->view_page_notenrolled($course, $quiz, $cm, $context, $messages, $viewobj);
} else {
    echo $output->view_page($course, $quiz, $cm, $context, $messages, $viewobj, $buttontext);
}

// Mark module as viewed (note, we do this here and not in finish_page,
// otherwise the 'not enrolled' error conditions would result in marking
// 'viewed', I think it's better if they don't.)
$completion = new completion_info($course);
$completion->set_module_viewed($cm);

echo $OUTPUT->footer();
=======
        $accessmanager->print_start_attempt_button($canpreview, $buttontext, $unfinished);
    } else {
        echo $OUTPUT->continue_button($CFG->wwwroot . '/course/view.php?id=' . $course->id);
    }
    echo $OUTPUT->box_end();

    echo $OUTPUT->footer();
>>>>>>> de584990
<|MERGE_RESOLUTION|>--- conflicted
+++ resolved
@@ -1,6 +1,5 @@
 <?php
 
-<<<<<<< HEAD
 // This file is part of Moodle - http://moodle.org/
 //
 // Moodle is free software: you can redistribute it and/or modify
@@ -75,6 +74,9 @@
 // Log this request.
 add_to_log($course->id, 'quiz', 'view', 'view.php?id=' . $cm->id, $quiz->id, $cm->id);
 
+$completion = new completion_info($course);
+$completion->set_module_viewed($cm);
+
 // Initialize $PAGE, compute blocks
 $PAGE->set_url('/mod/quiz/view.php', array('id' => $cm->id));
 
@@ -170,7 +172,6 @@
 // This will be set something if as start/continue attempt button should appear.
 $buttontext = '';
 if (!quiz_clean_layout($quiz->questions, true)) {
-    $output .= quiz_no_questions_message($quiz, $cm, $context);
     $buttontext = '';
 
 } else {
@@ -179,164 +180,6 @@
             $buttontext = get_string('continueattemptquiz', 'quiz');
         } else if ($viewobj->canpreview) {
             $buttontext = get_string('continuepreview', 'quiz');
-=======
-/// This page prints a particular instance of quiz
-
-    require_once(dirname(__FILE__) . '/../../config.php');
-    require_once($CFG->libdir.'/gradelib.php');
-    require_once($CFG->dirroot.'/mod/quiz/locallib.php');
-    require_once($CFG->libdir . '/completionlib.php');
-
-    $id = optional_param('id', 0, PARAM_INT); // Course Module ID, or
-    $q = optional_param('q',  0, PARAM_INT);  // quiz ID
-
-    if ($id) {
-        if (! $cm = get_coursemodule_from_id('quiz', $id)) {
-            print_error('invalidcoursemodule');
-        }
-        if (! $course = $DB->get_record('course', array('id' => $cm->course))) {
-            print_error('coursemisconf');
-        }
-        if (! $quiz = $DB->get_record('quiz', array('id' => $cm->instance))) {
-            print_error('invalidcoursemodule');
-        }
-    } else {
-        if (! $quiz = $DB->get_record('quiz', array('id' => $q))) {
-            print_error('invalidquizid', 'quiz');
-        }
-        if (! $course = $DB->get_record('course', array('id' => $quiz->course))) {
-            print_error('invalidcourseid');
-        }
-        if (! $cm = get_coursemodule_from_instance("quiz", $quiz->id, $course->id)) {
-            print_error('invalidcoursemodule');
-        }
-    }
-
-/// Check login and get context.
-    require_login($course->id, false, $cm);
-    $context = get_context_instance(CONTEXT_MODULE, $cm->id);
-    require_capability('mod/quiz:view', $context);
-
-/// Cache some other capabilities we use several times.
-    $canattempt = has_capability('mod/quiz:attempt', $context);
-    $canreviewmine = has_capability('mod/quiz:reviewmyattempts', $context);
-    $canpreview = has_capability('mod/quiz:preview', $context);
-
-/// Create an object to manage all the other (non-roles) access rules.
-    $timenow = time();
-    $accessmanager = new quiz_access_manager(quiz::create($quiz->id, $USER->id), $timenow,
-            has_capability('mod/quiz:ignoretimelimits', $context, NULL, false));
-
-/// If no questions have been set up yet redirect to edit.php
-    if (!$quiz->questions && has_capability('mod/quiz:manage', $context)) {
-        redirect($CFG->wwwroot . '/mod/quiz/edit.php?cmid=' . $cm->id);
-    }
-
-/// Log this request.
-    add_to_log($course->id, "quiz", "view", "view.php?id=$cm->id", $quiz->id, $cm->id);
-
-    // Mark module as viewed
-    $completion = new completion_info($course);
-    $completion->set_module_viewed($cm);
-
-/// Initialize $PAGE, compute blocks
-    $PAGE->set_url('/mod/quiz/view.php', array('id' => $cm->id));
-
-    $edit = optional_param('edit', -1, PARAM_BOOL);
-    if ($edit != -1 && $PAGE->user_allowed_editing()) {
-        $USER->editing = $edit;
-    }
-
-    $PAGE->requires->yui2_lib('event');
-
-    // Note: MDL-19010 there will be further changes to printing header and blocks.
-    // The code will be much nicer than this eventually.
-    $title = $course->shortname . ': ' . format_string($quiz->name);
-
-    if ($PAGE->user_allowed_editing()) {
-        $buttons = '<table><tr><td><form method="get" action="view.php"><div>'.
-            '<input type="hidden" name="id" value="'.$cm->id.'" />'.
-            '<input type="hidden" name="edit" value="'.($PAGE->user_is_editing()?'off':'on').'" />'.
-            '<input type="submit" value="'.get_string($PAGE->user_is_editing()?'blockseditoff':'blocksediton').'" /></div></form></td></tr></table>';
-        $PAGE->set_button($buttons);
-    }
-
-    $PAGE->set_title($title);
-    $PAGE->set_heading($course->fullname);
-
-    echo $OUTPUT->header();
-
-/// Print quiz name and description
-    echo $OUTPUT->heading(format_string($quiz->name));
-    if (trim(strip_tags($quiz->intro))) {
-        echo $OUTPUT->box(format_module_intro('quiz', $quiz, $cm->id), 'generalbox', 'intro');
-    }
-
-/// Display information about this quiz.
-    $messages = $accessmanager->describe_rules();
-    if ($quiz->attempts != 1) {
-        $messages[] = get_string('gradingmethod', 'quiz', quiz_get_grading_option_name($quiz->grademethod));
-    }
-    echo $OUTPUT->box_start('quizinfo');
-    $accessmanager->print_messages($messages);
-    echo $OUTPUT->box_end();
-
-/// Show number of attempts summary to those who can view reports.
-    if (has_capability('mod/quiz:viewreports', $context)) {
-        if ($strattemptnum = quiz_attempt_summary_link_to_reports($quiz, $cm, $context)) {
-            echo '<div class="quizattemptcounts">' . $strattemptnum . "</div>\n";
-        }
-    }
-
-/// Guests can't do a quiz, so offer them a choice of logging in or going back.
-    if (isguestuser()) {
-        echo $OUTPUT->confirm('<p>' . get_string('guestsno', 'quiz') . "</p>\n\n<p>" .
-                get_string('liketologin') . "</p>\n", get_login_url(), get_referer(false));
-        echo $OUTPUT->footer();
-        exit;
-    }
-
-/// If they are not enrolled in this course in a good enough role, tell them to enrol.
-    if (!($canattempt || $canpreview || $canreviewmine)) {
-        echo $OUTPUT->box('<p>' . get_string('youneedtoenrol', 'quiz') . "</p>\n\n<p>" .
-                $OUTPUT->continue_button($CFG->wwwroot . '/course/view.php?id=' . $course->id) .
-                "</p>\n", 'generalbox', 'notice');
-        echo $OUTPUT->footer();
-        exit;
-    }
-
-/// Update the quiz with overrides for the current user
-    $quiz = quiz_update_effective_access($quiz, $USER->id);
-
-/// Get this user's attempts.
-    $attempts = quiz_get_user_attempts($quiz->id, $USER->id);
-    $lastfinishedattempt = end($attempts);
-    $unfinished = false;
-    if ($unfinishedattempt = quiz_get_user_attempt_unfinished($quiz->id, $USER->id)) {
-        $attempts[] = $unfinishedattempt;
-        $unfinished = true;
-    }
-    $numattempts = count($attempts);
-
-/// Work out the final grade, checking whether it was overridden in the gradebook.
-    $mygrade = quiz_get_best_grade($quiz, $USER->id);
-    $mygradeoverridden = false;
-    $gradebookfeedback = '';
-
-    $grading_info = grade_get_grades($course->id, 'mod', 'quiz', $quiz->id, $USER->id);
-    if (!empty($grading_info->items)) {
-        $item = $grading_info->items[0];
-        if (isset($item->grades[$USER->id])) {
-            $grade = $item->grades[$USER->id];
-
-            if ($grade->overridden) {
-                $mygrade = $grade->grade + 0; // Convert to number.
-                $mygradeoverridden = true;
-            }
-            if (!empty($grade->str_feedback)) {
-                $gradebookfeedback = $grade->str_feedback;
-            }
->>>>>>> de584990
         }
 
     } else {
@@ -359,7 +202,6 @@
     // If, so far, we think a button should be printed, so check if they will be
     // allowed to access it.
     if ($buttontext) {
-<<<<<<< HEAD
         if (!$viewobj->moreattempts) {
             $buttontext = '';
         } else if ($viewobj->canattempt
@@ -383,19 +225,4 @@
     echo $output->view_page($course, $quiz, $cm, $context, $messages, $viewobj, $buttontext);
 }
 
-// Mark module as viewed (note, we do this here and not in finish_page,
-// otherwise the 'not enrolled' error conditions would result in marking
-// 'viewed', I think it's better if they don't.)
-$completion = new completion_info($course);
-$completion->set_module_viewed($cm);
-
-echo $OUTPUT->footer();
-=======
-        $accessmanager->print_start_attempt_button($canpreview, $buttontext, $unfinished);
-    } else {
-        echo $OUTPUT->continue_button($CFG->wwwroot . '/course/view.php?id=' . $course->id);
-    }
-    echo $OUTPUT->box_end();
-
-    echo $OUTPUT->footer();
->>>>>>> de584990
+echo $OUTPUT->footer();