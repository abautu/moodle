--- conflicted
+++ resolved
@@ -1,15 +1,12 @@
 This files describes API changes in the quiz code.
 
 === 4.2 ===
-<<<<<<< HEAD
 
 * The methods in the quiz_settings class which return a URL now all return a moodle_url. Previously
   some returns a moodle_url and others aa string.
 * The method quiz_settings::confirm_start_attempt_message, which was deprecated in Moodle 3.1, is now completely removed.
 * The field view_page::$startattemptwarning, which was deprecated in Moodle 3.1, is now completely removed.
-=======
 * 'firstslotid' value is not used in section_shuffle_updated event anymore.
->>>>>>> bbd7aa78
 * The quiz has a lot of old classes in lib.php files. These have now been moved into the classes folder,
   and so are now in namespaces. Because of Moodle's class renaming support, your code should continue
   working, but output deprecated warnings, so you probably want to update. This should mostly be
