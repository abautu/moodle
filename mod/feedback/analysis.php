<?php
// This file is part of Moodle - http://moodle.org/
//
// Moodle is free software: you can redistribute it and/or modify
// it under the terms of the GNU General Public License as published by
// the Free Software Foundation, either version 3 of the License, or
// (at your option) any later version.
//
// Moodle is distributed in the hope that it will be useful,
// but WITHOUT ANY WARRANTY; without even the implied warranty of
// MERCHANTABILITY or FITNESS FOR A PARTICULAR PURPOSE.  See the
// GNU General Public License for more details.
//
// You should have received a copy of the GNU General Public License
// along with Moodle.  If not, see <http://www.gnu.org/licenses/>.

/**
 * shows an analysed view of feedback
 *
 * @copyright Andreas Grabs
 * @license http://www.gnu.org/copyleft/gpl.html GNU Public License
 * @package mod_feedback
 */

require_once("../../config.php");
require_once("lib.php");

$current_tab = 'analysis';

$id = required_param('id', PARAM_INT);  // Course module id.

$url = new moodle_url('/mod/feedback/analysis.php', array('id'=>$id));
$PAGE->set_url($url);

list($course, $cm) = get_course_and_cm_from_cmid($id, 'feedback');
require_course_login($course, true, $cm);

$feedback = $PAGE->activityrecord;
$feedbackstructure = new mod_feedback_structure($feedback, $cm);

$context = context_module::instance($cm->id);

if (!$feedbackstructure->can_view_analysis()) {
    print_error('error');
}

/// Print the page header

$PAGE->set_heading($course->fullname);
$PAGE->set_title($feedback->name);
<<<<<<< HEAD
$PAGE->activityheader->set_attrs([
    'hidecompletion' => true,
    'description' => ''
]);
=======
$PAGE->add_body_class('limitedwidth');
>>>>>>> 946fd915
echo $OUTPUT->header();

//get the groupid
$mygroupid = groups_get_activity_group($cm, true);
groups_print_activity_menu($cm, $url);

// Button "Export to excel".
if (has_capability('mod/feedback:viewreports', $context) && $feedbackstructure->get_items()) {
    echo $OUTPUT->container_start('form-buttons');
    $aurl = new moodle_url('/mod/feedback/analysis_to_excel.php', ['sesskey' => sesskey(), 'id' => $id]);
    echo $OUTPUT->single_button($aurl, get_string('export_to_excel', 'feedback'));
    echo $OUTPUT->container_end();
}

// Show the summary.
$summary = new mod_feedback\output\summary($feedbackstructure, $mygroupid);
echo $OUTPUT->render_from_template('mod_feedback/summary', $summary->export_for_template($OUTPUT));

// Get the items of the feedback.
$items = $feedbackstructure->get_items(true);

$check_anonymously = true;
if ($mygroupid > 0 AND $feedback->anonymous == FEEDBACK_ANONYMOUS_YES) {
    $completedcount = $feedbackstructure->count_completed_responses($mygroupid);
    if ($completedcount < FEEDBACK_MIN_ANONYMOUS_COUNT_IN_GROUP) {
        $check_anonymously = false;
    }
}

echo '<div>';
if ($check_anonymously) {
    // Print the items in an analysed form.
    foreach ($items as $item) {
        $itemobj = feedback_get_item_class($item->typ);
        $printnr = ($feedback->autonumbering && $item->itemnr) ? ($item->itemnr . '.') : '';
        $itemobj->print_analysed($item, $printnr, $mygroupid);
    }
} else {
    echo $OUTPUT->heading_with_help(get_string('insufficient_responses_for_this_group', 'feedback'),
                                    'insufficient_responses',
                                    'feedback', '', '', 3);
}
echo '</div>';

echo $OUTPUT->footer();<|MERGE_RESOLUTION|>--- conflicted
+++ resolved
@@ -48,14 +48,11 @@
 
 $PAGE->set_heading($course->fullname);
 $PAGE->set_title($feedback->name);
-<<<<<<< HEAD
 $PAGE->activityheader->set_attrs([
     'hidecompletion' => true,
     'description' => ''
 ]);
-=======
 $PAGE->add_body_class('limitedwidth');
->>>>>>> 946fd915
 echo $OUTPUT->header();
 
 //get the groupid
