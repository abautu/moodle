<?php
// This file is part of Moodle - http://moodle.org/
//
// Moodle is free software: you can redistribute it and/or modify
// it under the terms of the GNU General Public License as published by
// the Free Software Foundation, either version 3 of the License, or
// (at your option) any later version.
//
// Moodle is distributed in the hope that it will be useful,
// but WITHOUT ANY WARRANTY; without even the implied warranty of
// MERCHANTABILITY or FITNESS FOR A PARTICULAR PURPOSE.  See the
// GNU General Public License for more details.
//
// You should have received a copy of the GNU General Public License
// along with Moodle.  If not, see <http://www.gnu.org/licenses/>.

/**
 * Glossary lib tests.
 *
 * @package    mod_glossary
 * @copyright  2015 Frédéric Massart - FMCorz.net
 * @license    http://www.gnu.org/copyleft/gpl.html GNU GPL v3 or later
 */

defined('MOODLE_INTERNAL') || die();

global $CFG;
require_once($CFG->dirroot . '/mod/glossary/lib.php');
require_once($CFG->dirroot . '/mod/glossary/locallib.php');

/**
 * Glossary lib testcase.
 *
 * @package    mod_glossary
 * @copyright  2015 Frédéric Massart - FMCorz.net
 * @license    http://www.gnu.org/copyleft/gpl.html GNU GPL v3 or later
 */
class mod_glossary_lib_testcase extends advanced_testcase {

    public function test_glossary_view() {
        global $CFG;
        $origcompletion = $CFG->enablecompletion;
        $CFG->enablecompletion = true;
        $this->resetAfterTest(true);

        // Generate all the things.
        $c1 = $this->getDataGenerator()->create_course(array('enablecompletion' => 1));
        $g1 = $this->getDataGenerator()->create_module('glossary', array(
            'course' => $c1->id,
            'completion' => COMPLETION_TRACKING_AUTOMATIC,
            'completionview' => 1
        ));
        $g2 = $this->getDataGenerator()->create_module('glossary', array(
            'course' => $c1->id,
            'completion' => COMPLETION_TRACKING_AUTOMATIC,
            'completionview' => 1
        ));
        $u1 = $this->getDataGenerator()->create_user();
        $this->getDataGenerator()->enrol_user($u1->id, $c1->id);
        $modinfo = course_modinfo::instance($c1->id);
        $cm1 = $modinfo->get_cm($g1->cmid);
        $cm2 = $modinfo->get_cm($g2->cmid);
        $ctx1 = $cm1->context;
        $completion = new completion_info($c1);

        $this->setUser($u1);

        // Confirm what we've set up.
        $this->assertEquals(COMPLETION_NOT_VIEWED, $completion->get_data($cm1, false, $u1->id)->viewed);
        $this->assertEquals(COMPLETION_INCOMPLETE, $completion->get_data($cm1, false, $u1->id)->completionstate);
        $this->assertEquals(COMPLETION_NOT_VIEWED, $completion->get_data($cm2, false, $u1->id)->viewed);
        $this->assertEquals(COMPLETION_INCOMPLETE, $completion->get_data($cm2, false, $u1->id)->completionstate);

        // Simulate the view call.
        $sink = $this->redirectEvents();
        glossary_view($g1, $c1, $cm1, $ctx1, 'letter');
        $events = $sink->get_events();

        // Assertions.
        $this->assertCount(3, $events);
        $this->assertEquals('\core\event\course_module_completion_updated', $events[0]->eventname);
        $this->assertEquals('\core\event\course_module_completion_updated', $events[1]->eventname);
        $this->assertEquals('\mod_glossary\event\course_module_viewed', $events[2]->eventname);
        $this->assertEquals($g1->id, $events[2]->objectid);
        $this->assertEquals('letter', $events[2]->other['mode']);
        $this->assertEquals(COMPLETION_VIEWED, $completion->get_data($cm1, false, $u1->id)->viewed);
        $this->assertEquals(COMPLETION_COMPLETE, $completion->get_data($cm1, false, $u1->id)->completionstate);
        $this->assertEquals(COMPLETION_NOT_VIEWED, $completion->get_data($cm2, false, $u1->id)->viewed);
        $this->assertEquals(COMPLETION_INCOMPLETE, $completion->get_data($cm2, false, $u1->id)->completionstate);

        // Tear down.
        $sink->close();
        $CFG->enablecompletion = $origcompletion;
    }

    public function test_glossary_entry_view() {
        $this->resetAfterTest(true);

        // Generate all the things.
        $gg = $this->getDataGenerator()->get_plugin_generator('mod_glossary');
        $c1 = $this->getDataGenerator()->create_course();
        $g1 = $this->getDataGenerator()->create_module('glossary', array('course' => $c1->id));
        $e1 = $gg->create_content($g1);
        $u1 = $this->getDataGenerator()->create_user();
        $ctx = context_module::instance($g1->cmid);
        $this->getDataGenerator()->enrol_user($u1->id, $c1->id);

        // Assertions.
        $sink = $this->redirectEvents();
        glossary_entry_view($e1, $ctx);
        $events = $sink->get_events();
        $this->assertCount(1, $events);
        $this->assertEquals('\mod_glossary\event\entry_viewed', $events[0]->eventname);
        $this->assertEquals($e1->id, $events[0]->objectid);
        $sink->close();
    }

    public function test_glossary_core_calendar_provide_event_action() {
        $this->resetAfterTest();
        $this->setAdminUser();

        // Create the activity.
        $course = $this->getDataGenerator()->create_course();
        $glossary = $this->getDataGenerator()->create_module('glossary', array('course' => $course->id));

        // Create a calendar event.
        $event = $this->create_action_event($course->id, $glossary->id,
            \core_completion\api::COMPLETION_EVENT_TYPE_DATE_COMPLETION_EXPECTED);

        // Create an action factory.
        $factory = new \core_calendar\action_factory();

        // Decorate action event.
        $actionevent = mod_glossary_core_calendar_provide_event_action($event, $factory);

        // Confirm the event was decorated.
        $this->assertInstanceOf('\core_calendar\local\event\value_objects\action', $actionevent);
        $this->assertEquals(get_string('view'), $actionevent->get_name());
        $this->assertInstanceOf('moodle_url', $actionevent->get_url());
        $this->assertEquals(1, $actionevent->get_item_count());
        $this->assertTrue($actionevent->is_actionable());
    }

    public function test_glossary_core_calendar_provide_event_action_already_completed() {
        global $CFG;

        $this->resetAfterTest();
        $this->setAdminUser();

        $CFG->enablecompletion = 1;

        // Create the activity.
        $course = $this->getDataGenerator()->create_course(array('enablecompletion' => 1));
        $glossary = $this->getDataGenerator()->create_module('glossary', array('course' => $course->id),
            array('completion' => 2, 'completionview' => 1, 'completionexpected' => time() + DAYSECS));

        // Get some additional data.
        $cm = get_coursemodule_from_instance('glossary', $glossary->id);

        // Create a calendar event.
        $event = $this->create_action_event($course->id, $glossary->id,
            \core_completion\api::COMPLETION_EVENT_TYPE_DATE_COMPLETION_EXPECTED);

        // Mark the activity as completed.
        $completion = new completion_info($course);
        $completion->set_module_viewed($cm);

        // Create an action factory.
        $factory = new \core_calendar\action_factory();

        // Decorate action event.
        $actionevent = mod_glossary_core_calendar_provide_event_action($event, $factory);

        // Ensure result was null.
        $this->assertNull($actionevent);
    }

    /**
     * Creates an action event.
     *
     * @param int $courseid The course id.
     * @param int $instanceid The instance id.
     * @param string $eventtype The event type.
     * @return bool|calendar_event
     */
    private function create_action_event($courseid, $instanceid, $eventtype) {
        $event = new stdClass();
        $event->name = 'Calendar event';
        $event->modulename  = 'glossary';
        $event->courseid = $courseid;
        $event->instance = $instanceid;
        $event->type = CALENDAR_EVENT_TYPE_ACTION;
        $event->eventtype = $eventtype;
        $event->timestart = time();

        return calendar_event::create($event);
    }

<<<<<<< HEAD
    /**
     * Test the callback responsible for returning the completion rule descriptions.
     * This function should work given either an instance of the module (cm_info), such as when checking the active rules,
     * or if passed a stdClass of similar structure, such as when checking the the default completion settings for a mod type.
     */
    public function test_mod_glossary_completion_get_active_rule_descriptions() {
        $this->resetAfterTest();
        $this->setAdminUser();

        // Two activities, both with automatic completion. One has the 'completionsubmit' rule, one doesn't.
        $course = $this->getDataGenerator()->create_course(['enablecompletion' => 2]);
        $glossary1 = $this->getDataGenerator()->create_module('glossary', [
            'course' => $course->id,
            'completion' => 2,
            'completionentries' => 3
        ]);
        $glossary2 = $this->getDataGenerator()->create_module('glossary', [
            'course' => $course->id,
            'completion' => 2,
            'completionentries' => 0
        ]);
        $cm1 = cm_info::create(get_coursemodule_from_instance('glossary', $glossary1->id));
        $cm2 = cm_info::create(get_coursemodule_from_instance('glossary', $glossary2->id));

        // Data for the stdClass input type.
        // This type of input would occur when checking the default completion rules for an activity type, where we don't have
        // any access to cm_info, rather the input is a stdClass containing completion and customdata attributes, just like cm_info.
        $moddefaults = new stdClass();
        $moddefaults->customdata = ['customcompletionrules' => ['completionentries' => 3]];
        $moddefaults->completion = 2;

        $activeruledescriptions = [get_string('completionentriesdesc', 'glossary', $glossary1->completionentries)];
        $this->assertEquals(mod_glossary_get_completion_active_rule_descriptions($cm1), $activeruledescriptions);
        $this->assertEquals(mod_glossary_get_completion_active_rule_descriptions($cm2), []);
        $this->assertEquals(mod_glossary_get_completion_active_rule_descriptions($moddefaults), $activeruledescriptions);
        $this->assertEquals(mod_glossary_get_completion_active_rule_descriptions(new stdClass()), []);
=======
    public function test_mod_glossary_get_tagged_entries() {
        global $DB;

        $this->resetAfterTest();
        $this->setAdminUser();

        // Setup test data.
        $glossarygenerator = $this->getDataGenerator()->get_plugin_generator('mod_glossary');
        $course3 = $this->getDataGenerator()->create_course();
        $course2 = $this->getDataGenerator()->create_course();
        $course1 = $this->getDataGenerator()->create_course();
        $glossary1 = $this->getDataGenerator()->create_module('glossary', array('course' => $course1->id));
        $glossary2 = $this->getDataGenerator()->create_module('glossary', array('course' => $course2->id));
        $glossary3 = $this->getDataGenerator()->create_module('glossary', array('course' => $course3->id));
        $entry11 = $glossarygenerator->create_content($glossary1, array('tags' => array('Cats', 'Dogs')));
        $entry12 = $glossarygenerator->create_content($glossary1, array('tags' => array('Cats', 'mice')));
        $entry13 = $glossarygenerator->create_content($glossary1, array('tags' => array('Cats')));
        $entry14 = $glossarygenerator->create_content($glossary1);
        $entry15 = $glossarygenerator->create_content($glossary1, array('tags' => array('Cats')));
        $entry16 = $glossarygenerator->create_content($glossary1, array('tags' => array('Cats'), 'approved' => false));
        $entry21 = $glossarygenerator->create_content($glossary2, array('tags' => array('Cats')));
        $entry22 = $glossarygenerator->create_content($glossary2, array('tags' => array('Cats', 'Dogs')));
        $entry23 = $glossarygenerator->create_content($glossary2, array('tags' => array('mice', 'Cats')));
        $entry31 = $glossarygenerator->create_content($glossary3, array('tags' => array('mice', 'Cats')));

        $tag = core_tag_tag::get_by_name(0, 'Cats');

        // Admin can see everything.
        $res = mod_glossary_get_tagged_entries($tag, /*$exclusivemode = */false,
            /*$fromctx = */0, /*$ctx = */0, /*$rec = */1, /*$entry = */0);
        $this->assertRegExp('/'.$entry11->concept.'</', $res->content);
        $this->assertRegExp('/'.$entry12->concept.'</', $res->content);
        $this->assertRegExp('/'.$entry13->concept.'</', $res->content);
        $this->assertNotRegExp('/'.$entry14->concept.'</', $res->content);
        $this->assertRegExp('/'.$entry15->concept.'</', $res->content);
        $this->assertRegExp('/'.$entry16->concept.'</', $res->content);
        $this->assertNotRegExp('/'.$entry21->concept.'</', $res->content);
        $this->assertNotRegExp('/'.$entry22->concept.'</', $res->content);
        $this->assertNotRegExp('/'.$entry23->concept.'</', $res->content);
        $this->assertNotRegExp('/'.$entry31->concept.'</', $res->content);
        $this->assertEmpty($res->prevpageurl);
        $this->assertNotEmpty($res->nextpageurl);
        $res = mod_glossary_get_tagged_entries($tag, /*$exclusivemode = */false,
            /*$fromctx = */0, /*$ctx = */0, /*$rec = */1, /*$entry = */1);
        $this->assertNotRegExp('/'.$entry11->concept.'</', $res->content);
        $this->assertNotRegExp('/'.$entry12->concept.'</', $res->content);
        $this->assertNotRegExp('/'.$entry13->concept.'</', $res->content);
        $this->assertNotRegExp('/'.$entry14->concept.'</', $res->content);
        $this->assertNotRegExp('/'.$entry15->concept.'</', $res->content);
        $this->assertNotRegExp('/'.$entry16->concept.'</', $res->content);
        $this->assertRegExp('/'.$entry21->concept.'</', $res->content);
        $this->assertRegExp('/'.$entry22->concept.'</', $res->content);
        $this->assertRegExp('/'.$entry23->concept.'</', $res->content);
        $this->assertRegExp('/'.$entry31->concept.'</', $res->content);
        $this->assertNotEmpty($res->prevpageurl);
        $this->assertEmpty($res->nextpageurl);

        // Create and enrol a user.
        $student = self::getDataGenerator()->create_user();
        $studentrole = $DB->get_record('role', array('shortname' => 'student'));
        $this->getDataGenerator()->enrol_user($student->id, $course1->id, $studentrole->id, 'manual');
        $this->getDataGenerator()->enrol_user($student->id, $course2->id, $studentrole->id, 'manual');
        $this->setUser($student);
        core_tag_index_builder::reset_caches();

        // User can not see entries in course 3 because he is not enrolled.
        $res = mod_glossary_get_tagged_entries($tag, /*$exclusivemode = */false,
            /*$fromctx = */0, /*$ctx = */0, /*$rec = */1, /*$entry = */1);
        $this->assertRegExp('/'.$entry22->concept.'/', $res->content);
        $this->assertRegExp('/'.$entry23->concept.'/', $res->content);
        $this->assertNotRegExp('/'.$entry31->concept.'/', $res->content);

        // User can search glossary entries inside a course.
        $coursecontext = context_course::instance($course1->id);
        $res = mod_glossary_get_tagged_entries($tag, /*$exclusivemode = */false,
            /*$fromctx = */0, /*$ctx = */$coursecontext->id, /*$rec = */1, /*$entry = */0);
        $this->assertRegExp('/'.$entry11->concept.'/', $res->content);
        $this->assertRegExp('/'.$entry12->concept.'/', $res->content);
        $this->assertRegExp('/'.$entry13->concept.'/', $res->content);
        $this->assertNotRegExp('/'.$entry14->concept.'/', $res->content);
        $this->assertRegExp('/'.$entry15->concept.'/', $res->content);
        $this->assertNotRegExp('/'.$entry21->concept.'/', $res->content);
        $this->assertNotRegExp('/'.$entry22->concept.'/', $res->content);
        $this->assertNotRegExp('/'.$entry23->concept.'/', $res->content);
        $this->assertEmpty($res->nextpageurl);

        // User cannot see hidden entries.
        $this->assertNotRegExp('/'.$entry16->concept.'/', $res->content);
>>>>>>> c4b8e611
    }
}<|MERGE_RESOLUTION|>--- conflicted
+++ resolved
@@ -196,7 +196,6 @@
         return calendar_event::create($event);
     }
 
-<<<<<<< HEAD
     /**
      * Test the callback responsible for returning the completion rule descriptions.
      * This function should work given either an instance of the module (cm_info), such as when checking the active rules,
@@ -233,7 +232,8 @@
         $this->assertEquals(mod_glossary_get_completion_active_rule_descriptions($cm2), []);
         $this->assertEquals(mod_glossary_get_completion_active_rule_descriptions($moddefaults), $activeruledescriptions);
         $this->assertEquals(mod_glossary_get_completion_active_rule_descriptions(new stdClass()), []);
-=======
+    }
+
     public function test_mod_glossary_get_tagged_entries() {
         global $DB;
 
@@ -322,6 +322,5 @@
 
         // User cannot see hidden entries.
         $this->assertNotRegExp('/'.$entry16->concept.'/', $res->content);
->>>>>>> c4b8e611
     }
 }