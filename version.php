<?php

// This file is part of Moodle - http://moodle.org/
//
// Moodle is free software: you can redistribute it and/or modify
// it under the terms of the GNU General Public License as published by
// the Free Software Foundation, either version 3 of the License, or
// (at your option) any later version.
//
// Moodle is distributed in the hope that it will be useful,
// but WITHOUT ANY WARRANTY; without even the implied warranty of
// MERCHANTABILITY or FITNESS FOR A PARTICULAR PURPOSE.  See the
// GNU General Public License for more details.
//
// You should have received a copy of the GNU General Public License
// along with Moodle.  If not, see <http://www.gnu.org/licenses/>.

/**
 * MOODLE VERSION INFORMATION
 *
 * This file defines the current version of the core Moodle code being used.
 * This is compared against the values stored in the database to determine
 * whether upgrades should be performed (see lib/db/*.php)
 *
 * @package    core
 * @copyright  1999 onwards Martin Dougiamas (http://dougiamas.com)
 * @license    http://www.gnu.org/copyleft/gpl.html GNU GPL v3 or later
 */

defined('MOODLE_INTERNAL') || die();

<<<<<<< HEAD
$version  = 2018032200.07;              // YYYYMMDD      = weekly release date of this DEV branch.
=======
$version  = 2018031600.01;              // YYYYMMDD      = weekly release date of this DEV branch.
>>>>>>> add8d846
                                        //         RR    = release increments - 00 in DEV branches.
                                        //           .XX = incremental changes.

$release  = '3.5dev (Build: 20180322)'; // Human-friendly version name

$branch   = '35';                       // This version's branch.
$maturity = MATURITY_ALPHA;             // This version's maturity level.<|MERGE_RESOLUTION|>--- conflicted
+++ resolved
@@ -29,11 +29,7 @@
 
 defined('MOODLE_INTERNAL') || die();
 
-<<<<<<< HEAD
-$version  = 2018032200.07;              // YYYYMMDD      = weekly release date of this DEV branch.
-=======
-$version  = 2018031600.01;              // YYYYMMDD      = weekly release date of this DEV branch.
->>>>>>> add8d846
+$version  = 2018032700.00;              // YYYYMMDD      = weekly release date of this DEV branch.
                                         //         RR    = release increments - 00 in DEV branches.
                                         //           .XX = incremental changes.
 
