// This file is part of Moodle - http://moodle.org/
//
// Moodle is free software: you can redistribute it and/or modify
// it under the terms of the GNU General Public License as published by
// the Free Software Foundation, either version 3 of the License, or
// (at your option) any later version.
//
// Moodle is distributed in the hope that it will be useful,
// but WITHOUT ANY WARRANTY; without even the implied warranty of
// MERCHANTABILITY or FITNESS FOR A PARTICULAR PURPOSE.  See the
// GNU General Public License for more details.
//
// You should have received a copy of the GNU General Public License
// along with Moodle.  If not, see <http://www.gnu.org/licenses/>.

/**
 * @package    atto_table
 * @copyright  2013 Damyon Wiese  <damyon@moodle.com>
 * @license    http://www.gnu.org/copyleft/gpl.html GNU GPL v3 or later
 */

/**
 * @module moodle-atto_table-button
 */

/**
 * Atto text editor table plugin.
 *
 * @namespace M.atto_table
 * @class Button
 * @extends M.editor_atto.EditorPlugin
 */

var COMPONENT = 'atto_table',
    EDITTEMPLATE = '' +
        '<form class="{{CSS.FORM}}">' +
            '<label for="{{elementid}}_atto_table_caption">{{get_string "caption" component}}</label>' +
            '<input class="{{CSS.CAPTION}} fullwidth" id="{{elementid}}_atto_table_caption" required />' +
            '<br/>' +
            '<br/>' +
            '<label for="{{elementid}}_atto_table_headers" class="sameline">{{get_string "headers" component}}</label>' +
            '<select class="{{CSS.HEADERS}}" id="{{elementid}}_atto_table_headers">' +
                '<option value="columns">{{get_string "columns" component}}' + '</option>' +
                '<option value="rows">{{get_string "rows" component}}' + '</option>' +
                '<option value="both">{{get_string "both" component}}' + '</option>' +
            '</select>' +
            '<br/>' +
            '<div class="mdl-align">' +
                '<br/>' +
                '<button class="submit" type="submit">{{get_string "updatetable" component}}</button>' +
            '</div>' +
        '</form>',
    TEMPLATE = '' +
        '<form class="{{CSS.FORM}}">' +
            '<label for="{{elementid}}_atto_table_caption">{{get_string "caption" component}}</label>' +
            '<input class="{{CSS.CAPTION}} fullwidth" id="{{elementid}}_atto_table_caption" required />' +
            '<br/>' +
            '<br/>' +
            '<label for="{{elementid}}_atto_table_headers" class="sameline">{{get_string "headers" component}}</label>' +
            '<select class="{{CSS.HEADERS}}" id="{{elementid}}_atto_table_headers">' +
                '<option value="columns">{{get_string "columns" component}}' + '</option>' +
                '<option value="rows">{{get_string "rows" component}}' + '</option>' +
                '<option value="both">{{get_string "both" component}}' + '</option>' +
            '</select>' +
            '<br/>' +
            '<label for="{{elementid}}_atto_table_rows" class="sameline">{{get_string "numberofrows" component}}</label>' +
            '<input class="{{CSS.ROWS}}" type="number" value="3" id="{{elementid}}_atto_table_rows" size="8" min="1" max="50"/>' +
            '<br/>' +
            '<label for="{{elementid}}_atto_table_columns" class="sameline">{{get_string "numberofcolumns" component}}</label>' +
            '<input class="{{CSS.COLUMNS}}" type="number" value="3" id="{{elementid}}_atto_table_columns" size="8" min="1" max="20"/>' +
            '<br/>' +
            '<div class="mdl-align">' +
                '<br/>' +
                '<button class="{{CSS.SUBMIT}}" type="submit">{{get_string "createtable" component}}</button>' +
            '</div>' +
        '</form>',
<<<<<<< HEAD
    CONTEXTMENUTEMPLATE = '' +
        '<ul>' +
            '<li><a href="#" data-change="addcolumnafter">{{get_string "addcolumnafter" component}}</a></li>' +
            '<li><a href="#" data-change="addrowafter">{{get_string "addrowafter" component}}</a></li>' +
            '<li><a href="#" data-change="moverowup">{{get_string "moverowup" component}}</a></li>' +
            '<li><a href="#" data-change="moverowdown">{{get_string "moverowdown" component}}</a></li>' +
            '<li><a href="#" data-change="movecolumnleft">{{get_string "movecolumnleft" component}}</a></li>' +
            '<li><a href="#" data-change="movecolumnright">{{get_string "movecolumnright" component}}</a></li>' +
            '<li><a href="#" data-change="deleterow">{{get_string "deleterow" component}}</a></li>' +
            '<li><a href="#" data-change="deletecolumn">{{get_string "deletecolumn" component}}</a></li>' +
            '<li><a href="#" data-change="edittable">{{get_string "edittable" component}}</a></li>' +
        '</ul>',
    CSS = {
        CAPTION: 'caption',
        HEADERS: 'headers',
        ROWS: 'rows',
        COLUMNS: 'columns',
        SUBMIT: 'submit',
        FORM: 'atto_form'
    },
    SELECTORS = {
        CAPTION: '.' + CSS.CAPTION,
        HEADERS: '.' + CSS.HEADERS,
        ROWS: '.' + CSS.ROWS,
        COLUMNS: '.' + CSS.COLUMNS,
        SUBMIT: '.' + CSS.SUBMIT,
        FORM: '.atto_form'
    };
=======
        CSS = {
        };
>>>>>>> ee616cff

Y.namespace('M.atto_table').Button = Y.Base.create('button', Y.M.editor_atto.EditorPlugin, [], {

    /**
     * A reference to the current selection at the time that the dialogue
     * was opened.
     *
     * @property _currentSelection
     * @type Range
     * @private
     */
    _currentSelection: null,

    /**
     * The contextual menu that we can open.
     *
     * @property _contextMenu
     * @type M.editor_atto.Menu
     * @private
     */
    _contextMenu: null,

    /**
     * The last modified target.
     *
     * @property _lastTarget
     * @type Node
     * @private
     */
    _lastTarget: null,

    /**
     * The list of menu items.
     *
     * @property _menuOptions
     * @type Object
     * @private
     */
    _menuOptions: null,

    initializer: function() {
        this.addButton({
            icon: 'e/table',
            callback: this._displayTableEditor,
            tags: 'table'
        });

        // Disable mozilla table controls.
        if (Y.UA.gecko) {
            document.execCommand("enableInlineTableEditing", false, false);
            document.execCommand("enableObjectResizing", false, false);
        }
    },

    /**
     * Display the table tool.
     *
     * @method _displayDialogue
     * @private
     */
    _displayDialogue: function() {
        // Store the current cursor position.
        this._currentSelection = this.get('host').getSelection();

        if (this._currentSelection !== false && (!this._currentSelection.collapsed)) {
            var dialogue = this.getDialogue({
                headerContent: M.util.get_string('createtable', COMPONENT),
                focusAfterHide: true
            });

            // Set the dialogue content, and then show the dialogue.
            dialogue.set('bodyContent', this._getDialogueContent())
                    .show();
        }
    },

    /**
     * Display the appropriate table editor.
     *
     * If the current selection includes a table, then we show the
     * contextual menu, otherwise show the table creation dialogue.
     *
     * @method _displayTableEditor
     * @param {EventFacade} e
     * @private
     */
    _displayTableEditor: function(e) {
        var cell = this._getSuitableTableCell();
        if (cell) {
            // Add the cell to the EventFacade to save duplication in when showing the menu.
            e.tableCell = cell;
            return this._showTableMenu(e);
        }
        return this._displayDialogue(e);
    },

    /**
     * Returns whether or not the parameter node exists within the editor.
     *
     * @method _stopAtContentEditableFilter
     * @param  {Node} node
     * @private
     * @return {boolean} whether or not the parameter node exists within the editor.
     */
    _stopAtContentEditableFilter: function(node) {
        this.editor.contains(node);
    },

    /**
     * Return the edit table dialogue content, attaching any required
     * events.
     *
     * @method _getEditDialogueContent
     * @private
     * @return {Node} The content to place in the dialogue.
     */
    _getEditDialogueContent: function() {
        var template = Y.Handlebars.compile(EDITTEMPLATE);
        this._content = Y.Node.create(template({
                CSS: CSS,
                elementid: this.get('host').get('elementid'),
                component: COMPONENT
            }));

        // Handle table setting.
        this._content.one('.submit').on('click', this._updateTable, this);

        return this._content;
    },

    /**
     * Return the dialogue content for the tool, attaching any required
     * events.
     *
     * @method _getDialogueContent
     * @private
     * @return {Node} The content to place in the dialogue.
     */
    _getDialogueContent: function() {
        var template = Y.Handlebars.compile(TEMPLATE);
        this._content = Y.Node.create(template({
                CSS: CSS,
                elementid: this.get('host').get('elementid'),
                component: COMPONENT
            }));

        // Handle table setting.
        this._content.one('.submit').on('click', this._setTable, this);

        return this._content;
    },

    /**
     * Given the current selection, return a table cell suitable for table editing
     * purposes, i.e. the first table cell selected, or the first cell in the table
     * that the selection exists in, or null if not within a table.
     *
     * @method _getSuitableTableCell
     * @private
     * @return {Node} suitable target cell, or null if not within a table
     */
    _getSuitableTableCell: function() {
        var targetcell = null,
            host = this.get('host');

        host.getSelectedNodes().some(function (node) {
            if (node.ancestor('td, th, caption', true, this._stopAtContentEditableFilter)) {
                targetcell = node;

                var caption = node.ancestor('caption', true, this._stopAtContentEditableFilter);
                if (caption) {
                    var table = caption.get('parentNode');
                    if (table) {
                        targetcell = table.one('td, th');
                    }
                }

                // Once we've found a cell to target, we shouldn't need to keep looking.
                return true;
            }
        });

        if (targetcell) {
            var selection = host.getSelectionFromNode(targetcell);
            host.setSelection(selection);
        }

        return targetcell;
    },

    /**
     * Change a node from one type to another, copying all attributes and children.
     *
     * @method _changeNodeType
     * @param {Y.Node} node
     * @param {String} new node type
     * @private
     * @chainable
     */
    _changeNodeType: function(node, newType) {
        var newNode = Y.Node.create('<' + newType + '></' + newType + '>');
        newNode.setAttrs(node.getAttrs());
        node.get('childNodes').each(function(child) {
            newNode.append(child.remove());
        });
        node.replace(newNode);
        return newNode;
    },

    /**
     * Handle updating an existing table.
     *
     * @method _updateTable
     * @param {EventFacade} e
     * @private
     */
    _updateTable: function(e) {
        var caption,
            headers,
            table,
            captionnode;

        e.preventDefault();
        // Hide the dialogue.
        this.getDialogue({
            focusAfterHide: null
        }).hide();

        // Add/update the caption.
        caption = e.currentTarget.ancestor(SELECTORS.FORM).one(SELECTORS.CAPTION);
        headers = e.currentTarget.ancestor(SELECTORS.FORM).one(SELECTORS.HEADERS);

        table = this._lastTarget.ancestor('table');

        captionnode = table.one('caption');
        if (!captionnode) {
            captionnode = Y.Node.create('<caption></caption');
            table.insert(captionnode, 0);
        }
        captionnode.setHTML(caption.get('value'));

        // Add the row headers.
        if (headers.get('value') === 'rows' || headers.get('value') === 'both') {
            table.all('tr').each(function (row) {
                var cells = row.all('th, td'),
                    firstCell = cells.shift(),
                    newCell;

                if (firstCell.get('tagName') === 'TD') {
                    // Cell is a td but should be a th - change it.
                    newCell = this._changeNodeType(firstCell, 'th');
                    newCell.setAttribute('scope', 'row');
                } else {
                    firstCell.setAttribute('scope', 'row');
                }

                // Now make sure all other cells in the row are td.
                cells.each(function (cell) {
                    if (cell.get('tagName') === 'TH') {
                        newCell = this._changeNodeType(cell, 'td');
                        newCell.removeAttribute('scope');
                    }
                }, this);

            }, this);
        }
        // Add the col headers. These may overrule the row headers in the first cell.
        if (headers.get('value') === 'columns' || headers.get('value') === 'both') {
            var rows = table.all('tr'),
                firstRow = rows.shift(),
                newCell;

            firstRow.all('td, th').each(function (cell) {
                if (cell.get('tagName') === 'TD') {
                    // Cell is a td but should be a th - change it.
                    newCell = this._changeNodeType(cell, 'th');
                    newCell.setAttribute('scope', 'col');
                } else {
                    cell.setAttribute('scope', 'col');
                }
            }, this);
            // Change all the cells in the rest of the table to tds (unless they are row headers).
            rows.each(function(row) {
                var cells = row.all('th, td');

                if (headers.get('value') === 'both') {
                    // Ignore the first cell because it's a row header.
                    cells.shift();
                }
                cells.each(function(cell) {
                    if (cell.get('tagName') === 'TH') {
                        newCell = this._changeNodeType(cell, 'td');
                        newCell.removeAttribute('scope');
                    }
                }, this);

            }, this);
        }
    },

    /**
     * Handle creation of a new table.
     *
     * @method _setTable
     * @param {EventFacade} e
     * @private
     */
    _setTable: function(e) {
        var caption,
            rows,
            cols,
            headers,
            tablehtml,
            i, j;

        e.preventDefault();

        // Hide the dialogue.
        this.getDialogue({
            focusAfterHide: null
        }).hide();

        caption = e.currentTarget.ancestor(SELECTORS.FORM).one(SELECTORS.SELECTORS.CAPTIONCAPTION);
        rows = e.currentTarget.ancestor(SELECTORS.FORM).one(SELECTORS.ROWS);
        cols = e.currentTarget.ancestor(SELECTORS.FORM).one(SELECTORS.COLUMNS);
        headers = e.currentTarget.ancestor(SELECTORS.FORM).one(SELECTORS.HEADERS);

        // Set the selection.
        this.get('host').setSelection(this._currentSelection);

        // Note there are some spaces inserted in the cells and before and after, so that users have somewhere to click.
        var nl = "\n";
        tablehtml = '<br/>' + nl + '<table>' + nl;
        tablehtml += '<caption>' + Y.Escape.html(caption.get('value')) + '</caption>' + nl;

        i = 0;
        if (headers.get('value') === 'columns' || headers.get('value') === 'both') {
            i = 1;
            tablehtml += '<thead>' + nl + '<tr>' + nl;
            for (j = 0; j < parseInt(cols.get('value'), 10); j++) {
                tablehtml += '<th scope="col"></th>' + nl;
            }
            tablehtml += '</tr>' + nl + '</thead>' + nl;
        }
        tablehtml += '<tbody>' + nl;
        for (; i < parseInt(rows.get('value'), 10); i++) {
            tablehtml += '<tr>' + nl;
            for (j = 0; j < parseInt(cols.get('value'), 10); j++) {
                if (j === 0 && (headers.get('value') === 'rows' || headers.get('value') === 'both')) {
                    tablehtml += '<th scope="row"></th>' + nl;
                } else {
                    tablehtml += '<td></td>' + nl;
                }
            }
            tablehtml += '</tr>' + nl;
        }
        tablehtml += '</tbody>' + nl;
        tablehtml += '</table>' + nl + '<br/>';

        this.get('host').insertContentAtFocusPoint(tablehtml);

        // Mark the content as updated.
        this.markUpdated();
    },

    /**
     * Search for all the cells in the current, next and previous columns.
     *
     * @method _findColumnCells
     * @private
     * @return {Object} containing current, prev and next {Y.NodeList}s
     */
    _findColumnCells: function() {
        var columnindex = this._getColumnIndex(this._lastTarget),
            rows = this._lastTarget.ancestor('table').all('tr'),
            currentcells = new Y.NodeList(),
            prevcells = new Y.NodeList(),
            nextcells = new Y.NodeList();

        rows.each(function(row) {
            var cells = row.all('td, th'),
                cell = cells.item(columnindex),
                cellprev = cells.item(columnindex-1),
                cellnext = cells.item(columnindex+1);
            currentcells.push(cell);
            if (cellprev) {
                prevcells.push(cellprev);
            }
            if (cellnext) {
                nextcells.push(cellnext);
            }
        });

        return {
            current: currentcells,
            prev: prevcells,
            next: nextcells
        };
    },

    /**
     * Hide the entries in the context menu that don't make sense with the
     * current selection.
     *
     * @method _hideInvalidEntries
     * @param {Y.Node} node - The node containing the menu.
     * @private
     */
    _hideInvalidEntries: function(node) {
        // Moving rows.
        var table = this._lastTarget.ancestor('table'),
            row = this._lastTarget.ancestor('tr'),
            rows = table.all('tr'),
            rowindex = rows.indexOf(row),
            prevrow = rows.item(rowindex - 1),
            prevrowhascells = prevrow ? prevrow.one('td') : null;

        if (!row || !prevrowhascells) {
            node.one('[data-change="moverowup"]').hide();
        } else {
            node.one('[data-change="moverowup"]').show();
        }

        var nextrow = rows.item(rowindex + 1),
            rowhascell = row ? row.one('td') : false;

        if (!row || !nextrow || !rowhascell) {
            node.one('[data-change="moverowdown"]').hide();
        } else {
            node.one('[data-change="moverowdown"]').show();
        }

        // Moving columns.
        var cells = this._findColumnCells();
        if (cells.prev.filter('td').size() > 0) {
            node.one('[data-change="movecolumnleft"]').show();
        } else {
            node.one('[data-change="movecolumnleft"]').hide();
        }

        var colhascell = cells.current.filter('td').size() > 0;
        if ((cells.next.size() > 0) && colhascell) {
            node.one('[data-change="movecolumnright"]').show();
        } else {
            node.one('[data-change="movecolumnright"]').hide();
        }

        // Delete col
        if (cells.current.filter('td').size() > 0) {
            node.one('[data-change="deletecolumn"]').show();
        } else {
            node.one('[data-change="deletecolumn"]').hide();
        }
        // Delete row
        if (!row || !row.one('td')) {
            node.one('[data-change="deleterow"]').hide();
        } else {
            node.one('[data-change="deleterow"]').show();
        }
    },

    /**
     * Display the table menu.
     *
     * @method _showTableMenu
     * @param {EventFacade} e
     * @private
     */
    _showTableMenu: function(e) {
        e.preventDefault();

        var boundingBox;

        if (!this._contextMenu) {
            this._menuOptions = [
                {
                    text: M.util.get_string("addcolumnafter", COMPONENT),
                    data: {
                        change: "addcolumnafter"
                    }
                }, {
                    text: M.util.get_string("addrowafter", COMPONENT),
                    data: {
                        change: "addrowafter"
                    }
                }, {
                    text: M.util.get_string("moverowup", COMPONENT),
                    data: {
                        change: "moverowup"
                    }
                }, {
                    text: M.util.get_string("moverowdown", COMPONENT),
                    data: {
                        change: "moverowdown"
                    }
                }, {
                    text: M.util.get_string("movecolumnleft", COMPONENT),
                    data: {
                        change: "movecolumnleft"
                    }
                }, {
                    text: M.util.get_string("movecolumnright", COMPONENT),
                    data: {
                        change: "movecolumnright"
                    }
                }, {
                    text: M.util.get_string("deleterow", COMPONENT),
                    data: {
                        change: "deleterow"
                    }
                }, {
                    text: M.util.get_string("deletecolumn", COMPONENT),
                    data: {
                        change: "deletecolumn"
                    }
                }
            ];

            this._contextMenu = new Y.M.editor_atto.Menu({
                items: this._menuOptions
            });

            // Add event handlers for table control menus.
            boundingBox = this._contextMenu.get('boundingBox');
            boundingBox.delegate('click', this._handleTableChange, 'a', this);
        }

        boundingBox = this._contextMenu.get('boundingBox');

        // We store the cell of the last click (the control node is transient).
        this._lastTarget = e.tableCell.ancestor('.editor_atto_content td, .editor_atto_content th', true);

        this._hideInvalidEntries(boundingBox);

        // Show the context menu, and align to the current position.
        this._contextMenu.show();
        this._contextMenu.align(this.buttons.table, [Y.WidgetPositionAlign.TL, Y.WidgetPositionAlign.BL]);
        this._contextMenu.set('focusAfterHide', this.buttons[this.name]);

        // If there are any anchors in the bounding box, focus on the first.
        if (boundingBox.one('a')) {
            boundingBox.one('a').focus();
        }
    },

    /**
     * Handle a selection from the table control menu.
     *
     * @method _handleTableChange
     * @param {EventFacade} e
     * @private
     */
    _handleTableChange: function(e) {
        e.preventDefault();

        this._contextMenu.set('focusAfterHide', this.get('host').editor);
        // Hide the context menu.
        this._contextMenu.hide(e);

        // Make our changes.
        switch (e.target.getData('change')) {
            case 'addcolumnafter':
                this._addColumnAfter();
                break;
            case 'addrowafter':
                this._addRowAfter();
                break;
            case 'deleterow':
                this._deleteRow();
                break;
            case 'deletecolumn':
                this._deleteColumn();
                break;
            case 'edittable':
                this._editTable();
                break;
            case 'moverowdown':
                this._moveRowDown();
                break;
            case 'moverowup':
                this._moveRowUp();
                break;
            case 'movecolumnleft':
                this._moveColumnLeft();
                break;
            case 'movecolumnright':
                this._moveColumnRight();
                break;
        }
    },

    /**
     * Determine the index of a row in a table column.
     *
     * @method _getRowIndex
     * @param {Node} cell
     * @private
     */
    _getRowIndex: function(cell) {
        var tablenode = cell.ancestor('table'),
            rownode = cell.ancestor('tr');

        if (!tablenode || !rownode) {
            return;
        }

        var rows = tablenode.all('tr');

        return rows.indexOf(rownode);
    },

    /**
     * Determine the index of a column in a table row.
     *
     * @method _getColumnIndex
     * @param {Node} cellnode
     * @private
     */
    _getColumnIndex: function(cellnode) {
        var rownode = cellnode.ancestor('tr');

        if (!rownode) {
            return;
        }

        var cells = rownode.all('td, th');

        return cells.indexOf(cellnode);
    },

    /**
     * Delete the current row.
     *
     * @method _deleteRow
     * @private
     */
    _deleteRow: function() {
        var row = this._lastTarget.ancestor('tr');

        if (row && row.one('td')) {
            // Only delete rows with at least one non-header cell.
            row.remove(true);
        }

        // Clean the HTML.
        this.markUpdated();
    },

    /**
     * Move row up
     *
     * @method _moveRowUp
     * @private
     */
    _moveRowUp: function() {
        var row = this._lastTarget.ancestor('tr'),
            prevrow = row.previous('tr');
        if (!row || !prevrow) {
            return;
        }

        row.swap(prevrow);
        // Clean the HTML.
        this.markUpdated();
    },

    /**
     * Move column left
     *
     * @method _moveColumnLeft
     * @private
     */
    _moveColumnLeft: function() {
        var cells = this._findColumnCells();

        if (cells.current.size() > 0 && cells.prev.size() > 0 && cells.current.size() === cells.prev.size()) {
            var i = 0;
            for (i = 0; i < cells.current.size(); i++) {
                var cell = cells.current.item(i),
                    prevcell = cells.prev.item(i);

                cell.swap(prevcell);
            }
        }
        // Cleanup.
        this.markUpdated();
    },

    /**
     * Add a caption to the table if it doesn't have one.
     *
     * @method _addCaption
     * @private
     */
    _addCaption: function() {
        var table = this._lastTarget.ancestor('table'),
            caption = table.one('caption');

        if (!caption) {
            table.insert(Y.Node.create('<caption>&nbsp;</caption>'), 1);
        }
    },

    /**
     * Remove a caption from the table if has one.
     *
     * @method _removeCaption
     * @private
     */
    _removeCaption: function() {
        var table = this._lastTarget.ancestor('table'),
            caption = table.one('caption');

        if (caption) {
            caption.remove(true);
        }
    },

    /**
     * Move column right.
     *
     * @method _moveColumnRight
     * @private
     */
    _moveColumnRight: function() {
        var cells = this._findColumnCells();

        // Check we have some tds in this column, and one exists to the right.
        if ( (cells.next.size() > 0) &&
                (cells.current.size() === cells.next.size()) &&
                (cells.current.filter('td').size() > 0)) {
            var i = 0;
            for (i = 0; i < cells.current.size(); i++) {
                var cell = cells.current.item(i),
                    nextcell = cells.next.item(i);

                cell.swap(nextcell);
            }
        }
        // Cleanup.
        this.markUpdated();
    },

    /**
     * Move row down.
     *
     * @method _moveRowDown
     * @private
     */
    _moveRowDown: function() {
        var row = this._lastTarget.ancestor('tr'),
            nextrow = row.next('tr');
        if (!row || !nextrow || !row.one('td')) {
            return;
        }

        row.swap(nextrow);
        // Clean the HTML.
        this.markUpdated();
    },

    /**
     * Edit table (show the dialogue).
     *
     * @method _editTable
     * @private
     */
    _editTable: function() {
        var dialogue = this.getDialogue({
            headerContent: M.util.get_string('edittable', COMPONENT),
            focusAfterHide: false
        });

        // Set the dialogue content, and then show the dialogue.
        var node = this._getEditDialogueContent(),
            captioninput = node.one(SELECTORS.CAPTION),
            headersinput = node.one(SELECTORS.HEADERS),
            table = this._lastTarget.ancestor('table'),
            captionnode = table.one('caption');

        if (captionnode) {
            captioninput.set('value', captionnode.getHTML());
        } else {
            captioninput.set('value', '');
        }

        var headersvalue = 'columns';
        if (table.one('th[scope="row"]')) {
            headersvalue = 'rows';
            if (table.one('th[scope="col"]')) {
                headersvalue = 'both';
            }
        }
        headersinput.set('value', headersvalue);
        dialogue.set('bodyContent', node).show();
    },


    /**
     * Delete the current column.
     *
     * @method _deleteColumn
     * @private
     */
    _deleteColumn: function() {
        var columnindex = this._getColumnIndex(this._lastTarget),
            table = this._lastTarget.ancestor('table'),
            rows = table.all('tr'),
            columncells = new Y.NodeList(),
            hastd = false;

        rows.each(function(row) {
            var cells = row.all('td, th');
            var cell = cells.item(columnindex);
            if (cell.get('tagName') === 'TD') {
                hastd = true;
            }
            columncells.push(cell);
        });

        // Do not delete all the headers.
        if (hastd) {
            columncells.remove(true);
        }

        // Clean the HTML.
        this.markUpdated();
    },

    /**
     * Add a row after the current row.
     *
     * @method _addRowAfter
     * @private
     */
    _addRowAfter: function() {
        var rowindex = this._getRowIndex(this._lastTarget);

        var tablebody = this._lastTarget.ancestor('table').one('tbody');
        if (!tablebody) {
            // Not all tables have tbody.
            tablebody = this._lastTarget.ancestor('table');
            rowindex += 1;
        }

        var firstrow = tablebody.one('tr');
        if (!firstrow) {
            firstrow = this._lastTarget.ancestor('table').one('tr');
        }
        if (!firstrow) {
            // Table has no rows. Boo.
            return;
        }
        newrow = firstrow.cloneNode(true);
        newrow.all('th, td').each(function (tablecell) {
            if (tablecell.get('tagName') === 'TH') {
                if (tablecell.getAttribute('scope') !== 'row') {
                    var newcell = Y.Node.create('<td></td>');
                    tablecell.replace(newcell);
                    tablecell = newcell;
                }
            }
            tablecell.setHTML('&nbsp;');
        });

        tablebody.insert(newrow, rowindex);

        // Clean the HTML.
        this.markUpdated();
    },

    /**
     * Add a column after the current column.
     *
     * @method _addColumnAfter
     * @private
     */
    _addColumnAfter: function() {
        var cells = this._findColumnCells(),
            before = true,
            clonecells = cells.next;
        if (cells.next.size() <= 0) {
            before = false;
            clonecells = cells.current;
        }

        Y.each(clonecells, function(cell) {
            var newcell = cell.cloneNode();
            // Clear the content of the cell.
            newcell.setHTML('&nbsp;');

            if (before) {
                cell.get('parentNode').insert(newcell, cell);
            } else {
                cell.get('parentNode').insert(newcell, cell);
                cell.swap(newcell);
            }
        }, this);

        // Clean the HTML.
        this.markUpdated();
    }

});<|MERGE_RESOLUTION|>--- conflicted
+++ resolved
@@ -74,19 +74,6 @@
                 '<button class="{{CSS.SUBMIT}}" type="submit">{{get_string "createtable" component}}</button>' +
             '</div>' +
         '</form>',
-<<<<<<< HEAD
-    CONTEXTMENUTEMPLATE = '' +
-        '<ul>' +
-            '<li><a href="#" data-change="addcolumnafter">{{get_string "addcolumnafter" component}}</a></li>' +
-            '<li><a href="#" data-change="addrowafter">{{get_string "addrowafter" component}}</a></li>' +
-            '<li><a href="#" data-change="moverowup">{{get_string "moverowup" component}}</a></li>' +
-            '<li><a href="#" data-change="moverowdown">{{get_string "moverowdown" component}}</a></li>' +
-            '<li><a href="#" data-change="movecolumnleft">{{get_string "movecolumnleft" component}}</a></li>' +
-            '<li><a href="#" data-change="movecolumnright">{{get_string "movecolumnright" component}}</a></li>' +
-            '<li><a href="#" data-change="deleterow">{{get_string "deleterow" component}}</a></li>' +
-            '<li><a href="#" data-change="deletecolumn">{{get_string "deletecolumn" component}}</a></li>' +
-            '<li><a href="#" data-change="edittable">{{get_string "edittable" component}}</a></li>' +
-        '</ul>',
     CSS = {
         CAPTION: 'caption',
         HEADERS: 'headers',
@@ -103,10 +90,6 @@
         SUBMIT: '.' + CSS.SUBMIT,
         FORM: '.atto_form'
     };
-=======
-        CSS = {
-        };
->>>>>>> ee616cff
 
 Y.namespace('M.atto_table').Button = Y.Base.create('button', Y.M.editor_atto.EditorPlugin, [], {
 
