--- conflicted
+++ resolved
@@ -3,14 +3,11 @@
 
 === 3.0 ===
 
-<<<<<<< HEAD
 * Minify updated to 2.2.1
 * htmlpurifier upgraded to 4.7.0
 * Less.php upgraded to 1.7.0.9
 * The horde library has been updated to version 5.2.7.
-=======
 * Google libraries (lib/google) updated to 1.1.5
->>>>>>> 80af92f0
 * External functions x_is_allowed_from_ajax() methods have been deprecated. Define 'ajax' => true in db/services.php instead.
 * External functions can be called without a session if they define 'loginrequired' => true in db/services.php.
 * All plugins are required to declare their frankenstyle component name via
