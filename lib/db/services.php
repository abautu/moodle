<?php
// This file is part of Moodle - http://moodle.org/
//
// Moodle is free software: you can redistribute it and/or modify
// it under the terms of the GNU General Public License as published by
// the Free Software Foundation, either version 3 of the License, or
// (at your option) any later version.
//
// Moodle is distributed in the hope that it will be useful,
// but WITHOUT ANY WARRANTY; without even the implied warranty of
// MERCHANTABILITY or FITNESS FOR A PARTICULAR PURPOSE.  See the
// GNU General Public License for more details.
//
// You should have received a copy of the GNU General Public License
// along with Moodle.  If not, see <http://www.gnu.org/licenses/>.


/**
 * Core external functions and service definitions.
 *
 * The functions and services defined on this file are
 * processed and registered into the Moodle DB after any
 * install or upgrade operation. All plugins support this.
 *
 * For more information, take a look to the documentation available:
 *     - Webservices API: {@link http://docs.moodle.org/dev/Web_services_API}
 *     - External API: {@link http://docs.moodle.org/dev/External_functions_API}
 *     - Upgrade API: {@link http://docs.moodle.org/dev/Upgrade_API}
 *
 * @package    core_webservice
 * @category   webservice
 * @copyright  2009 Petr Skodak
 * @license    http://www.gnu.org/copyleft/gpl.html GNU GPL v3 or later
 */

$functions = array(

    // Cohort related functions.

    'core_cohort_create_cohorts' => array(
        'classname'   => 'core_cohort_external',
        'methodname'  => 'create_cohorts',
        'classpath'   => 'cohort/externallib.php',
        'description' => 'Creates new cohorts.',
        'type'        => 'write',
        'capabilities'=> 'moodle/cohort:manage',
    ),

    'core_cohort_delete_cohorts' => array(
        'classname'   => 'core_cohort_external',
        'methodname'  => 'delete_cohorts',
        'classpath'   => 'cohort/externallib.php',
        'description' => 'Deletes all specified cohorts.',
        'type'        => 'delete',
        'capabilities'=> 'moodle/cohort:manage',
    ),

    'core_cohort_get_cohorts' => array(
        'classname'   => 'core_cohort_external',
        'methodname'  => 'get_cohorts',
        'classpath'   => 'cohort/externallib.php',
        'description' => 'Returns cohort details.',
        'type'        => 'read',
        'capabilities'=> 'moodle/cohort:view',
    ),

    'core_cohort_update_cohorts' => array(
        'classname'   => 'core_cohort_external',
        'methodname'  => 'update_cohorts',
        'classpath'   => 'cohort/externallib.php',
        'description' => 'Updates existing cohorts.',
        'type'        => 'write',
        'capabilities'=> 'moodle/cohort:manage',
    ),

    'core_cohort_add_cohort_members' => array(
        'classname'   => 'core_cohort_external',
        'methodname'  => 'add_cohort_members',
        'classpath'   => 'cohort/externallib.php',
        'description' => 'Adds cohort members.',
        'type'        => 'write',
        'capabilities'=> 'moodle/cohort:assign',
    ),

    'core_cohort_delete_cohort_members' => array(
        'classname'   => 'core_cohort_external',
        'methodname'  => 'delete_cohort_members',
        'classpath'   => 'cohort/externallib.php',
        'description' => 'Deletes cohort members.',
        'type'        => 'delete',
        'capabilities'=> 'moodle/cohort:assign',
    ),

    'core_cohort_get_cohort_members' => array(
        'classname'   => 'core_cohort_external',
        'methodname'  => 'get_cohort_members',
        'classpath'   => 'cohort/externallib.php',
        'description' => 'Returns cohort members.',
        'type'        => 'read',
        'capabilities'=> 'moodle/cohort:view',
    ),

    // Comments related functions.

    'core_comment_get_comments' => array(
        'classname'     => 'core_comment_external',
        'methodname'    => 'get_comments',
        'description'   => 'Returns comments.',
        'type'          => 'read',
        'capabilities'  => 'moodle/comment:view',
    ),

    // Grade related functions.

    'core_grades_get_grades' => array(
        'classname'     => 'core_grades_external',
        'methodname'    => 'get_grades',
        'description'   => 'Returns student course total grade and grades for activities.
                                This function does not return category or manual items.
                                This function is suitable for managers or teachers not students.',
        'type'          => 'read',
        'capabilities'  => 'moodle/grade:view, moodle/grade:viewall, moodle/grade:viewhidden',
    ),

    'core_grades_update_grades' => array(
        'classname'     => 'core_grades_external',
        'methodname'    => 'update_grades',
        'description'   => 'Update a grade item and associated student grades.',
        'type'          => 'write',
        'capabilities'  => '',
    ),

    // === group related functions ===

    'moodle_group_create_groups' => array(
        'classname'   => 'moodle_group_external',
        'methodname'  => 'create_groups',
        'classpath'   => 'group/externallib.php',
        'description' => 'DEPRECATED: this deprecated function will be removed in a future version. This function has been renamed as core_group_create_groups(). ',
        'type'        => 'write',
        'capabilities'=> 'moodle/course:managegroups',
    ),

    'core_group_create_groups' => array(
        'classname'   => 'core_group_external',
        'methodname'  => 'create_groups',
        'classpath'   => 'group/externallib.php',
        'description' => 'Creates new groups.',
        'type'        => 'write',
        'capabilities'=> 'moodle/course:managegroups',
    ),

    'moodle_group_get_groups' => array(
        'classname'   => 'moodle_group_external',
        'methodname'  => 'get_groups',
        'classpath'   => 'group/externallib.php',
        'description' => 'DEPRECATED: this deprecated function will be removed in a future version. This function has been renamed as core_group_get_groups()',
        'type'        => 'read',
        'capabilities'=> 'moodle/course:managegroups',
    ),

    'core_group_get_groups' => array(
        'classname'   => 'core_group_external',
        'methodname'  => 'get_groups',
        'classpath'   => 'group/externallib.php',
        'description' => 'Returns group details.',
        'type'        => 'read',
        'capabilities'=> 'moodle/course:managegroups',
    ),

    'moodle_group_get_course_groups' => array(
        'classname'   => 'moodle_group_external',
        'methodname'  => 'get_course_groups',
        'classpath'   => 'group/externallib.php',
        'description' => 'DEPRECATED: this deprecated function will be removed in a future version. This function has been renamed as core_group_get_course_groups()',
        'type'        => 'read',
        'capabilities'=> 'moodle/course:managegroups',
    ),

    'core_group_get_course_groups' => array(
        'classname'   => 'core_group_external',
        'methodname'  => 'get_course_groups',
        'classpath'   => 'group/externallib.php',
        'description' => 'Returns all groups in specified course.',
        'type'        => 'read',
        'capabilities'=> 'moodle/course:managegroups',
    ),

    'moodle_group_delete_groups' => array(
        'classname'   => 'moodle_group_external',
        'methodname'  => 'delete_groups',
        'classpath'   => 'group/externallib.php',
        'description' => 'DEPRECATED: this deprecated function will be removed in a future version. This function has been renamed as core_group_delete_groups()',
        'type'        => 'delete',
        'capabilities'=> 'moodle/course:managegroups',
    ),

    'core_group_delete_groups' => array(
        'classname'   => 'core_group_external',
        'methodname'  => 'delete_groups',
        'classpath'   => 'group/externallib.php',
        'description' => 'Deletes all specified groups.',
        'type'        => 'delete',
        'capabilities'=> 'moodle/course:managegroups',
    ),

    'moodle_group_get_groupmembers' => array(
        'classname'   => 'moodle_group_external',
        'methodname'  => 'get_groupmembers',
        'classpath'   => 'group/externallib.php',
        'description' => 'DEPRECATED: this deprecated function will be removed in a future version. This function has been renamed as core_group_get_group_members()',
        'type'        => 'read',
        'capabilities'=> 'moodle/course:managegroups',
    ),

    'core_group_get_group_members' => array(
        'classname'   => 'core_group_external',
        'methodname'  => 'get_group_members',
        'classpath'   => 'group/externallib.php',
        'description' => 'Returns group members.',
        'type'        => 'read',
        'capabilities'=> 'moodle/course:managegroups',
    ),

    'moodle_group_add_groupmembers' => array(
        'classname'   => 'moodle_group_external',
        'methodname'  => 'add_groupmembers',
        'classpath'   => 'group/externallib.php',
        'description' => 'DEPRECATED: this deprecated function will be removed in a future version. This function has been renamed as core_group_add_group_members()',
        'type'        => 'write',
        'capabilities'=> 'moodle/course:managegroups',
    ),

    'core_group_add_group_members' => array(
        'classname'   => 'core_group_external',
        'methodname'  => 'add_group_members',
        'classpath'   => 'group/externallib.php',
        'description' => 'Adds group members.',
        'type'        => 'write',
        'capabilities'=> 'moodle/course:managegroups',
    ),

    'moodle_group_delete_groupmembers' => array(
        'classname'   => 'moodle_group_external',
        'methodname'  => 'delete_groupmembers',
        'classpath'   => 'group/externallib.php',
        'description' => 'DEPRECATED: this deprecated function will be removed in a future version. This function has been renamed as core_group_delete_group_members()',
        'type'        => 'delete',
        'capabilities'=> 'moodle/course:managegroups',
    ),

    'core_group_delete_group_members' => array(
        'classname'   => 'core_group_external',
        'methodname'  => 'delete_group_members',
        'classpath'   => 'group/externallib.php',
        'description' => 'Deletes group members.',
        'type'        => 'delete',
        'capabilities'=> 'moodle/course:managegroups',
    ),

    'core_group_create_groupings' => array(
        'classname'   => 'core_group_external',
        'methodname'  => 'create_groupings',
        'classpath'   => 'group/externallib.php',
        'description' => 'Creates new groupings',
        'type'        => 'write',
    ),

    'core_group_update_groupings' => array(
        'classname'   => 'core_group_external',
        'methodname'  => 'update_groupings',
        'classpath'   => 'group/externallib.php',
        'description' => 'Updates existing groupings',
        'type'        => 'write',
    ),

    'core_group_get_groupings' => array(
        'classname'   => 'core_group_external',
        'methodname'  => 'get_groupings',
        'classpath'   => 'group/externallib.php',
        'description' => 'Returns groupings details.',
        'type'        => 'read',
    ),

    'core_group_get_course_groupings' => array(
        'classname'   => 'core_group_external',
        'methodname'  => 'get_course_groupings',
        'classpath'   => 'group/externallib.php',
        'description' => 'Returns all groupings in specified course.',
        'type'        => 'read',
    ),

    'core_group_delete_groupings' => array(
        'classname'   => 'core_group_external',
        'methodname'  => 'delete_groupings',
        'classpath'   => 'group/externallib.php',
        'description' => 'Deletes all specified groupings.',
        'type'        => 'write',
    ),

    'core_group_assign_grouping' => array(
        'classname'   => 'core_group_external',
        'methodname'  => 'assign_grouping',
        'classpath'   => 'group/externallib.php',
        'description' => 'Assing groups from groupings',
        'type'        => 'write',
    ),

    'core_group_unassign_grouping' => array(
        'classname'   => 'core_group_external',
        'methodname'  => 'unassign_grouping',
        'classpath'   => 'group/externallib.php',
        'description' => 'Unassing groups from groupings',
        'type'        => 'write',
    ),

    'core_group_get_course_user_groups' => array(
        'classname'     => 'core_group_external',
        'methodname'    => 'get_course_user_groups',
        'classpath'     => 'group/externallib.php',
        'description'   => 'Returns all groups in specified course for the specified user.',
        'type'          => 'read',
        'capabilities'  => 'moodle/course:managegroups',
    ),

    'core_notes_get_course_notes' => array(
        'classname'     => 'core_notes_external',
        'methodname'    => 'get_course_notes',
        'classpath'     => 'notes/externallib.php',
        'description'   => 'Returns all notes in specified course (or site) for the specified user.',
        'type'          => 'read',
        'capabilities'  => 'moodle/notes:view',
    ),

    // === file related functions ===

    'moodle_file_get_files' => array(
        'classname'   => 'moodle_file_external',
        'methodname'  => 'get_files',
        'description' => 'DEPRECATED: this deprecated function will be removed in a future version. This function has been renamed as core_files_get_files()',
        'type'        => 'read',
        'classpath'   => 'files/externallib.php',
    ),

    'core_files_get_files' => array(
        'classname'   => 'core_files_external',
        'methodname'  => 'get_files',
        'description' => 'browse moodle files',
        'type'        => 'read',
        'classpath'   => 'files/externallib.php',
    ),

    'moodle_file_upload' => array(
        'classname'   => 'moodle_file_external',
        'methodname'  => 'upload',
        'description' => 'DEPRECATED: this deprecated function will be removed in a future version. This function has been renamed as core_files_upload()',
        'type'        => 'write',
        'classpath'   => 'files/externallib.php',
    ),

    'core_files_upload' => array(
        'classname'   => 'core_files_external',
        'methodname'  => 'upload',
        'description' => 'upload a file to moodle',
        'type'        => 'write',
        'classpath'   => 'files/externallib.php',
    ),

    // === user related functions ===

    'moodle_user_create_users' => array(
        'classname'   => 'moodle_user_external',
        'methodname'  => 'create_users',
        'classpath'   => 'user/externallib.php',
        'description' => 'DEPRECATED: this deprecated function will be removed in a future version. This function has been renamed as core_user_create_users()',
        'type'        => 'write',
        'capabilities'=> 'moodle/user:create',
    ),

    'core_user_create_users' => array(
        'classname'   => 'core_user_external',
        'methodname'  => 'create_users',
        'classpath'   => 'user/externallib.php',
        'description' => 'Create users.',
        'type'        => 'write',
        'capabilities'=> 'moodle/user:create',
    ),

    'core_user_get_users' => array(
        'classname'   => 'core_user_external',
        'methodname'  => 'get_users',
        'classpath'   => 'user/externallib.php',
        'description' => 'search for users matching the parameters',
        'type'        => 'read',
        'capabilities'=> 'moodle/user:viewdetails, moodle/user:viewhiddendetails, moodle/course:useremail, moodle/user:update',
    ),

    'moodle_user_get_users_by_id' => array(
        'classname'   => 'moodle_user_external',
        'methodname'  => 'get_users_by_id',
        'classpath'   => 'user/externallib.php',
        'description' => 'DEPRECATED: this deprecated function will be removed in a future version. Use core_user_get_users_by_field service instead',
        'type'        => 'read',
        'capabilities'=> 'moodle/user:viewdetails, moodle/user:viewhiddendetails, moodle/course:useremail, moodle/user:update',
    ),

    'core_user_get_users_by_field' => array(
        'classname'   => 'core_user_external',
        'methodname'  => 'get_users_by_field',
        'classpath'   => 'user/externallib.php',
        'description' => 'Retrieve users information for a specified unique field - If you want to do a user search, use core_user_get_users()',
        'type'        => 'read',
        'capabilities'=> 'moodle/user:viewdetails, moodle/user:viewhiddendetails, moodle/course:useremail, moodle/user:update',
    ),

    'core_user_get_users_by_id' => array(
        'classname'   => 'core_user_external',
        'methodname'  => 'get_users_by_id',
        'classpath'   => 'user/externallib.php',
        'description' => 'DEPRECATED: this deprecated function will be removed in a future version. This function has been replaced by core_user_get_users_by_field()',
        'type'        => 'read',
        'capabilities'=> 'moodle/user:viewdetails, moodle/user:viewhiddendetails, moodle/course:useremail, moodle/user:update',
    ),

    'moodle_user_get_users_by_courseid' => array(
        'classname'   => 'moodle_user_external',
        'methodname'  => 'get_users_by_courseid',
        'classpath'   => 'user/externallib.php',
        'description' => 'DEPRECATED: this deprecated function will be removed in a future version. This function has been renamed as core_enrol_get_enrolled_users()',
        'type'        => 'read',
        'capabilities'=> 'moodle/user:viewdetails, moodle/user:viewhiddendetails, moodle/course:useremail, moodle/user:update, moodle/site:accessallgroups',
    ),

    'moodle_user_get_course_participants_by_id' => array(
        'classname'   => 'moodle_user_external',
        'methodname'  => 'get_course_participants_by_id',
        'classpath'   => 'user/externallib.php',
        'description' => 'DEPRECATED: this deprecated function will be removed in a future version. This function has been renamed as core_user_get_course_user_profiles()',
        'type'        => 'read',
        'capabilities'=> 'moodle/user:viewdetails, moodle/user:viewhiddendetails, moodle/course:useremail, moodle/user:update, moodle/site:accessallgroups',
    ),

    'core_user_get_course_user_profiles' => array(
        'classname'   => 'core_user_external',
        'methodname'  => 'get_course_user_profiles',
        'classpath'   => 'user/externallib.php',
        'description' => 'Get course user profiles (each of the profils matching a course id and a user id).',
        'type'        => 'read',
        'capabilities'=> 'moodle/user:viewdetails, moodle/user:viewhiddendetails, moodle/course:useremail, moodle/user:update, moodle/site:accessallgroups',
    ),

    'moodle_user_delete_users' => array(
        'classname'   => 'moodle_user_external',
        'methodname'  => 'delete_users',
        'classpath'   => 'user/externallib.php',
        'description' => 'DEPRECATED: this deprecated function will be removed in a future version. This function has been renamed as core_user_delete_users()',
        'type'        => 'write',
        'capabilities'=> 'moodle/user:delete',
    ),

    'core_user_delete_users' => array(
        'classname'   => 'core_user_external',
        'methodname'  => 'delete_users',
        'classpath'   => 'user/externallib.php',
        'description' => 'Delete users.',
        'type'        => 'write',
        'capabilities'=> 'moodle/user:delete',
    ),

    'moodle_user_update_users' => array(
        'classname'   => 'moodle_user_external',
        'methodname'  => 'update_users',
        'classpath'   => 'user/externallib.php',
        'description' => 'DEPRECATED: this deprecated function will be removed in a future version. This function has been renamed as core_user_update_users()',
        'type'        => 'write',
        'capabilities'=> 'moodle/user:update',
    ),

    'core_user_update_users' => array(
        'classname'   => 'core_user_external',
        'methodname'  => 'update_users',
        'classpath'   => 'user/externallib.php',
        'description' => 'Update users.',
        'type'        => 'write',
        'capabilities'=> 'moodle/user:update',
    ),

    'core_user_add_user_device' => array(
        'classname'   => 'core_user_external',
        'methodname'  => 'add_user_device',
        'classpath'   => 'user/externallib.php',
        'description' => 'Store mobile user devices information for PUSH Notifications.',
        'type'        => 'write',
        'capabilities'=> '',
    ),

    'core_user_remove_user_device' => array(
        'classname'     => 'core_user_external',
        'methodname'    => 'remove_user_device',
        'classpath'     => 'user/externallib.php',
        'description'   => 'Remove a user device from the Moodle database.',
        'type'          => 'write',
        'capabilities'  => '',
    ),

    'core_user_view_user_list' => array(
        'classname'     => 'core_user_external',
        'methodname'    => 'view_user_list',
        'classpath'     => 'user/externallib.php',
        'description'   => 'Simulates the web-interface view of user/index.php (triggering events).',
        'type'          => 'write',
        'capabilities'  => 'moodle/course:viewparticipants',
    ),

    'core_user_view_user_profile' => array(
        'classname'     => 'core_user_external',
        'methodname'    => 'view_user_profile',
        'classpath'     => 'user/externallib.php',
        'description'   => 'Simulates the web-interface view of user/view.php and user/profile.php (triggering events).',
        'type'          => 'write',
        'capabilities'  => 'moodle/user:viewdetails',
    ),

    // === enrol related functions ===

    'core_enrol_get_enrolled_users_with_capability' => array(
        'classname'   => 'core_enrol_external',
        'methodname'  => 'get_enrolled_users_with_capability',
        'classpath'   => 'enrol/externallib.php',
        'description' => 'For each course and capability specified, return a list of the users that are enrolled in the course
                          and have that capability',
        'type'        => 'read',
    ),

    'moodle_enrol_get_enrolled_users' => array(
        'classname'   => 'moodle_enrol_external',
        'methodname'  => 'get_enrolled_users',
        'classpath'   => 'enrol/externallib.php',
        'description' => 'DEPRECATED: this deprecated function will be removed in a future version. Please use core_enrol_get_enrolled_users() (previously known as moodle_user_get_users_by_courseid).',
        'type'        => 'read',
        'capabilities'=> 'moodle/site:viewparticipants, moodle/course:viewparticipants,
            moodle/role:review, moodle/site:accessallgroups, moodle/course:enrolreview',
    ),

    'core_enrol_get_enrolled_users' => array(
        'classname'   => 'core_enrol_external',
        'methodname'  => 'get_enrolled_users',
        'classpath'   => 'enrol/externallib.php',
        'description' => 'Get enrolled users by course id.',
        'type'        => 'read',
        'capabilities'=> 'moodle/user:viewdetails, moodle/user:viewhiddendetails, moodle/course:useremail, moodle/user:update, moodle/site:accessallgroups',
    ),

    'moodle_enrol_get_users_courses' => array(
        'classname'   => 'moodle_enrol_external',
        'methodname'  => 'get_users_courses',
        'classpath'   => 'enrol/externallib.php',
        'description' => 'DEPRECATED: this deprecated function will be removed in a future version. This function has been renamed as core_enrol_get_users_courses()',
        'type'        => 'read',
        'capabilities'=> 'moodle/course:viewparticipants',
    ),

    'core_enrol_get_users_courses' => array(
        'classname'   => 'core_enrol_external',
        'methodname'  => 'get_users_courses',
        'classpath'   => 'enrol/externallib.php',
        'description' => 'Get the list of courses where a user is enrolled in',
        'type'        => 'read',
        'capabilities'=> 'moodle/course:viewparticipants',
    ),

    'core_enrol_get_course_enrolment_methods' => array(
        'classname'   => 'core_enrol_external',
        'methodname'  => 'get_course_enrolment_methods',
        'classpath'   => 'enrol/externallib.php',
        'description' => 'Get the list of course enrolment methods',
        'type'        => 'read',
    ),

    // === Role related functions ===

    'moodle_role_assign' => array(
        'classname'   => 'moodle_enrol_external',
        'methodname'  => 'role_assign',
        'classpath'   => 'enrol/externallib.php',
        'description' => 'DEPRECATED: this deprecated function will be removed in a future version. This function has been renamed as core_role_assign_role()',
        'type'        => 'write',
        'capabilities'=> 'moodle/role:assign',
    ),

    'core_role_assign_roles' => array(
        'classname'   => 'core_role_external',
        'methodname'  => 'assign_roles',
        'classpath'   => 'enrol/externallib.php',
        'description' => 'Manual role assignments.',
        'type'        => 'write',
        'capabilities'=> 'moodle/role:assign',
    ),

    'moodle_role_unassign' => array(
        'classname'   => 'moodle_enrol_external',
        'methodname'  => 'role_unassign',
        'classpath'   => 'enrol/externallib.php',
        'description' => 'DEPRECATED: this deprecated function will be removed in a future version. This function has been renamed as core_role_unassign_role()',
        'type'        => 'write',
        'capabilities'=> 'moodle/role:assign',
    ),

    'core_role_unassign_roles' => array(
        'classname'   => 'core_role_external',
        'methodname'  => 'unassign_roles',
        'classpath'   => 'enrol/externallib.php',
        'description' => 'Manual role unassignments.',
        'type'        => 'write',
        'capabilities'=> 'moodle/role:assign',
    ),

    // === course related functions ===

    'core_course_get_contents' => array(
        'classname'   => 'core_course_external',
        'methodname'  => 'get_course_contents',
        'classpath'   => 'course/externallib.php',
        'description' => 'Get course contents',
        'type'        => 'read',
        'capabilities'=> 'moodle/course:update,moodle/course:viewhiddencourses',
    ),

    'moodle_course_get_courses' => array(
        'classname'   => 'moodle_course_external',
        'methodname'  => 'get_courses',
        'classpath'   => 'course/externallib.php',
        'description' => 'DEPRECATED: this deprecated function will be removed in a future version. This function has been renamed as core_course_get_courses()',
        'type'        => 'read',
        'capabilities'=> 'moodle/course:view,moodle/course:update,moodle/course:viewhiddencourses',
    ),

    'core_course_get_courses' => array(
        'classname'   => 'core_course_external',
        'methodname'  => 'get_courses',
        'classpath'   => 'course/externallib.php',
        'description' => 'Return course details',
        'type'        => 'read',
        'capabilities'=> 'moodle/course:view,moodle/course:update,moodle/course:viewhiddencourses',
    ),

    'moodle_course_create_courses' => array(
        'classname'   => 'moodle_course_external',
        'methodname'  => 'create_courses',
        'classpath'   => 'course/externallib.php',
        'description' => 'DEPRECATED: this deprecated function will be removed in a future version. This function has been renamed as core_course_create_courses()',
        'type'        => 'write',
        'capabilities'=> 'moodle/course:create,moodle/course:visibility',
    ),

    'core_course_create_courses' => array(
        'classname'   => 'core_course_external',
        'methodname'  => 'create_courses',
        'classpath'   => 'course/externallib.php',
        'description' => 'Create new courses',
        'type'        => 'write',
        'capabilities'=> 'moodle/course:create,moodle/course:visibility',
    ),

    'core_course_delete_courses' => array(
        'classname'   => 'core_course_external',
        'methodname'  => 'delete_courses',
        'classpath'   => 'course/externallib.php',
        'description' => 'Deletes all specified courses',
        'type'        => 'write',
        'capabilities'=> 'moodle/course:delete',
    ),

    'core_course_delete_modules' => array(
        'classname' => 'core_course_external',
        'methodname' => 'delete_modules',
        'classpath' => 'course/externallib.php',
        'description' => 'Deletes all specified module instances',
        'type' => 'write',
        'capabilities' => 'moodle/course:manageactivities'
    ),

    'core_course_duplicate_course' => array(
        'classname'   => 'core_course_external',
        'methodname'  => 'duplicate_course',
        'classpath'   => 'course/externallib.php',
        'description' => 'Duplicate an existing course (creating a new one) without user data',
        'type'        => 'write',
        'capabilities'=> 'moodle/backup:backupcourse,moodle/restore:restorecourse,moodle/course:create',
    ),

    'core_course_update_courses' => array(
        'classname'   => 'core_course_external',
        'methodname'  => 'update_courses',
        'classpath'   => 'course/externallib.php',
        'description' => 'Update courses',
        'type'        => 'write',
        'capabilities'=> 'moodle/course:update,moodle/course:changecategory,moodle/course:changefullname,moodle/course:changeshortname,moodle/course:changeidnumber,moodle/course:changesummary,moodle/course:visibility',
    ),

    'core_course_view_course' => array(
        'classname'   => 'core_course_external',
        'methodname'  => 'view_course',
        'classpath'   => 'course/externallib.php',
        'description' => 'Log that the course was viewed',
        'type'        => 'write'
    ),


    // === course category related functions ===

    'core_course_get_categories' => array(
        'classname'   => 'core_course_external',
        'methodname'  => 'get_categories',
        'classpath'   => 'course/externallib.php',
        'description' => 'Return category details',
        'type'        => 'read',
        'capabilities'=> 'moodle/category:viewhiddencategories',
    ),

    'core_course_create_categories' => array(
        'classname'   => 'core_course_external',
        'methodname'  => 'create_categories',
        'classpath'   => 'course/externallib.php',
        'description' => 'Create course categories',
        'type'        => 'write',
        'capabilities'=> 'moodle/category:manage',
    ),

    'core_course_update_categories' => array(
        'classname'   => 'core_course_external',
        'methodname'  => 'update_categories',
        'classpath'   => 'course/externallib.php',
        'description' => 'Update categories',
        'type'        => 'write',
        'capabilities'=> 'moodle/category:manage',
    ),

    'core_course_delete_categories' => array(
        'classname'   => 'core_course_external',
        'methodname'  => 'delete_categories',
        'classpath'   => 'course/externallib.php',
        'description' => 'Delete course categories',
        'type'        => 'write',
        'capabilities'=> 'moodle/category:manage',
    ),

    'core_course_import_course' => array(
        'classname'   => 'core_course_external',
        'methodname'  => 'import_course',
        'classpath'   => 'course/externallib.php',
        'description' => 'Import course data from a course into another course. Does not include any user data.',
        'type'        => 'write',
        'capabilities'=> 'moodle/backup:backuptargetimport, moodle/restore:restoretargetimport',
    ),

    // === message related functions ===

    'moodle_message_send_instantmessages' => array(
        'classname'   => 'moodle_message_external',
        'methodname'  => 'send_instantmessages',
        'classpath'   => 'message/externallib.php',
        'description' => 'DEPRECATED: this deprecated function will be removed in a future version. This function has been renamed as core_message_send_instant_messages()',
        'type'        => 'write',
        'capabilities'=> 'moodle/site:sendmessage',
    ),

    'core_message_send_instant_messages' => array(
        'classname'   => 'core_message_external',
        'methodname'  => 'send_instant_messages',
        'classpath'   => 'message/externallib.php',
        'description' => 'Send instant messages',
        'type'        => 'write',
        'capabilities'=> 'moodle/site:sendmessage',
    ),

    'core_message_create_contacts' => array(
        'classname'   => 'core_message_external',
        'methodname'  => 'create_contacts',
        'classpath'   => 'message/externallib.php',
        'description' => 'Add contacts to the contact list',
        'type'        => 'write',
        'capabilities'=> '',
    ),

    'core_message_delete_contacts' => array(
        'classname'   => 'core_message_external',
        'methodname'  => 'delete_contacts',
        'classpath'   => 'message/externallib.php',
        'description' => 'Remove contacts from the contact list',
        'type'        => 'write',
        'capabilities'=> '',
    ),

    'core_message_block_contacts' => array(
        'classname'   => 'core_message_external',
        'methodname'  => 'block_contacts',
        'classpath'   => 'message/externallib.php',
        'description' => 'Block contacts',
        'type'        => 'write',
        'capabilities'=> '',
    ),

    'core_message_unblock_contacts' => array(
        'classname'   => 'core_message_external',
        'methodname'  => 'unblock_contacts',
        'classpath'   => 'message/externallib.php',
        'description' => 'Unblock contacts',
        'type'        => 'write',
        'capabilities'=> '',
    ),

    'core_message_get_contacts' => array(
        'classname'   => 'core_message_external',
        'methodname'  => 'get_contacts',
        'classpath'   => 'message/externallib.php',
        'description' => 'Retrieve the contact list',
        'type'        => 'read',
        'capabilities'=> '',
    ),

    'core_message_search_contacts' => array(
        'classname'   => 'core_message_external',
        'methodname'  => 'search_contacts',
        'classpath'   => 'message/externallib.php',
        'description' => 'Search for contacts',
        'type'        => 'read',
        'capabilities'=> '',
    ),

    'core_message_get_messages' => array(
        'classname'     => 'core_message_external',
        'methodname'    => 'get_messages',
        'classpath'     => 'message/externallib.php',
        'description'   => 'Retrieve a list of messages sent and received by a user (conversations, notifications or both)',
        'type'          => 'read',
        'capabilities'  => '',
    ),

    'core_message_get_blocked_users' => array(
        'classname'     => 'core_message_external',
        'methodname'    => 'get_blocked_users',
        'classpath'     => 'message/externallib.php',
        'description'   => 'Retrieve a list of users blocked',
        'type'          => 'read',
        'capabilities'  => '',
    ),

    'core_message_mark_message_read' => array(
        'classname'     => 'core_message_external',
        'methodname'    => 'mark_message_read',
        'classpath'     => 'message/externallib.php',
        'description'   => 'Mark a single message as read, trigger message_viewed event.',
        'type'          => 'write',
        'capabilities'  => '',
    ),

    // === notes related functions ===

    'moodle_notes_create_notes' => array(
        'classname'   => 'moodle_notes_external',
        'methodname'  => 'create_notes',
        'classpath'   => 'notes/externallib.php',
        'description' => 'DEPRECATED: this deprecated function will be removed in a future version. This function has been renamed as core_notes_create_notes()',
        'type'        => 'write',
        'capabilities'=> 'moodle/notes:manage',
    ),

    'core_notes_create_notes' => array(
        'classname'   => 'core_notes_external',
        'methodname'  => 'create_notes',
        'classpath'   => 'notes/externallib.php',
        'description' => 'Create notes',
        'type'        => 'write',
        'capabilities'=> 'moodle/notes:manage',
    ),

    'core_notes_delete_notes' => array(
        'classname'   => 'core_notes_external',
        'methodname'  => 'delete_notes',
        'classpath'   => 'notes/externallib.php',
        'description' => 'Delete notes',
        'type'        => 'write',
        'capabilities'=> 'moodle/notes:manage',
    ),

    'core_notes_get_notes' => array(
        'classname'   => 'core_notes_external',
        'methodname'  => 'get_notes',
        'classpath'   => 'notes/externallib.php',
        'description' => 'Get notes',
        'type'        => 'read',
        'capabilities'=> 'moodle/notes:view',
    ),

    'core_notes_update_notes' => array(
        'classname'   => 'core_notes_external',
        'methodname'  => 'update_notes',
        'classpath'   => 'notes/externallib.php',
        'description' => 'Update notes',
        'type'        => 'write',
        'capabilities'=> 'moodle/notes:manage',
    ),

    'core_notes_view_notes' => array(
        'classname'     => 'core_notes_external',
        'methodname'    => 'view_notes',
        'classpath'     => 'notes/externallib.php',
        'description'   => 'Simulates the web interface view of notes/index.php: trigger events.',
        'type'          => 'write',
        'capabilities'  => 'moodle/notes:view',
    ),

    // === grading related functions ===

    'core_grading_get_definitions' => array(
        'classname'   => 'core_grading_external',
        'methodname'  => 'get_definitions',
        'description' => 'Get grading definitions',
        'type'        => 'read'
    ),

    'core_grade_get_definitions' => array(
        'classname'   => 'core_grade_external',
        'methodname'  => 'get_definitions',
        'classpath'   => 'grade/externallib.php',
        'description' => 'DEPRECATED: this deprecated function will be removed in a future version. This function has been renamed as core_grading_get_definitions()',
        'type'        => 'read'
    ),

    'core_grading_save_definitions' => array(
        'classname'   => 'core_grading_external',
        'methodname'  => 'save_definitions',
        'description' => 'Save grading definitions',
        'type'        => 'write'
    ),

    'core_grading_get_gradingform_instances' => array(
        'classname'   => 'core_grading_external',
        'methodname'  => 'get_gradingform_instances',
        'description' => 'Get grading form instances',
        'type'        => 'read'
    ),

    // === webservice related functions ===

    'moodle_webservice_get_siteinfo' => array(
        'classname'   => 'moodle_webservice_external',
        'methodname'  => 'get_siteinfo',
        'classpath'   => 'webservice/externallib.php',
        'description' => 'DEPRECATED: this deprecated function will be removed in a future version. This function has been renamed as core_webservice_get_site_info()',
        'type'        => 'read',
    ),

    'core_webservice_get_site_info' => array(
        'classname'   => 'core_webservice_external',
        'methodname'  => 'get_site_info',
        'classpath'   => 'webservice/externallib.php',
        'description' => 'Return some site info / user info / list web service functions',
        'type'        => 'read',
    ),

    'core_get_string' => array(
        'classname'   => 'core_external',
        'methodname'  => 'get_string',
        'classpath'   => 'lib/external/externallib.php',
        'description' => 'Return a translated string - similar to core get_string() call',
        'type'        => 'read',
    ),

    'core_get_strings' => array(
        'classname'   => 'core_external',
        'methodname'  => 'get_strings',
        'classpath'   => 'lib/external/externallib.php',
        'description' => 'Return some translated strings - like several core get_string() calls',
        'type'        => 'read',
    ),

    'core_get_component_strings' => array(
        'classname'   => 'core_external',
        'methodname'  => 'get_component_strings',
        'classpath'   => 'lib/external/externallib.php',
        'description' => 'Return all raw strings (with {$a->xxx}) for a specific component
            - similar to core get_component_strings() call',
        'type'        => 'read',
    ),


    // === Calendar related functions ===

    'core_calendar_delete_calendar_events' => array(
        'classname'   => 'core_calendar_external',
        'methodname'  => 'delete_calendar_events',
        'description' => 'Delete calendar events',
        'classpath'   => 'calendar/externallib.php',
        'type'        => 'write',
        'capabilities'=> 'moodle/calendar:manageentries', 'moodle/calendar:manageownentries', 'moodle/calendar:managegroupentries'
    ),


    'core_calendar_get_calendar_events' => array(
        'classname'   => 'core_calendar_external',
        'methodname'  => 'get_calendar_events',
        'description' => 'Get calendar events',
        'classpath'   => 'calendar/externallib.php',
        'type'        => 'read',
        'capabilities'=> 'moodle/calendar:manageentries', 'moodle/calendar:manageownentries', 'moodle/calendar:managegroupentries'
    ),

    'core_calendar_create_calendar_events' => array(
        'classname'   => 'core_calendar_external',
        'methodname'  => 'create_calendar_events',
        'description' => 'Create calendar events',
        'classpath'   => 'calendar/externallib.php',
        'type'        => 'write',
        'capabilities'=> 'moodle/calendar:manageentries', 'moodle/calendar:manageownentries', 'moodle/calendar:managegroupentries'
    ),

    'core_output_load_template' => array(
        'classname'   => 'core\output\external',
        'methodname'  => 'load_template',
        'description' => 'Load a template for a renderable',
        'type'        => 'read'
    ),

    // Completion related functions.
    'core_completion_update_activity_completion_status_manually' => array(
        'classname'   => 'core_completion_external',
        'methodname'  => 'update_activity_completion_status_manually',
        'description' => 'Update completion status for the current user in an activity, only for activities with manual tracking.',
        'type'        => 'write',
    ),

<<<<<<< HEAD
    'core_completion_get_activities_completion_status' => array(
        'classname'     => 'core_completion_external',
        'methodname'    => 'get_activities_completion_status',
        'description'   => 'Return the activities completion status for a user in a course.',
        'type'          => 'read',
        'capabilities'  => '',
    ),

    'core_completion_get_course_completion_status' => array(
        'classname'    => 'core_completion_external',
        'methodname'   => 'get_course_completion_status',
        'description'  => 'Returns course completion status.',
        'type'         => 'read',
        'capabilities' => 'report/completion:view',
=======
    // Rating functions.
    'core_rating_get_item_ratings' => array(
        'classname'     => 'core_rating_external',
        'methodname'    => 'get_item_ratings',
        'description'   => 'Retrieve all the ratings for an item.',
        'type'          => 'read',
        'capabilities'  => 'moodle/rating:view'
>>>>>>> a955fcb6
    ),
);

$services = array(
   'Moodle mobile web service'  => array(
        'functions' => array (
            'moodle_enrol_get_users_courses',
            'moodle_enrol_get_enrolled_users',
            'moodle_user_get_users_by_id',
            'moodle_webservice_get_siteinfo',
            'moodle_notes_create_notes',
            'moodle_user_get_course_participants_by_id',
            'moodle_user_get_users_by_courseid',
            'moodle_message_send_instantmessages',
            'core_course_get_contents',
            'core_get_component_strings',
            'core_user_add_user_device',
            'core_calendar_get_calendar_events',
            'core_enrol_get_users_courses',
            'core_enrol_get_enrolled_users',
            'core_user_get_users_by_id',
            'core_webservice_get_site_info',
            'core_notes_create_notes',
            'core_user_get_course_user_profiles',
            'core_message_send_instant_messages',
            'mod_assign_get_grades',
            'mod_assign_get_assignments',
            'mod_assign_get_submissions',
            'mod_assign_get_user_flags',
            'mod_assign_set_user_flags',
            'mod_assign_get_user_mappings',
            'mod_assign_revert_submissions_to_draft',
            'mod_assign_lock_submissions',
            'mod_assign_unlock_submissions',
            'mod_assign_save_submission',
            'mod_assign_submit_for_grading',
            'mod_assign_save_grade',
            'mod_assign_save_user_extensions',
            'mod_assign_reveal_identities',
            'message_airnotifier_is_system_configured',
            'message_airnotifier_are_notification_preferences_configured',
            'core_grades_update_grades',
            'mod_forum_get_forums_by_courses',
            'mod_forum_get_forum_discussions_paginated',
            'mod_forum_get_forum_discussion_posts',
            'core_files_get_files',
            'core_message_get_messages',
            'core_message_create_contacts',
            'core_message_delete_contacts',
            'core_message_block_contacts',
            'core_message_unblock_contacts',
            'core_message_get_contacts',
            'core_message_search_contacts',
            'core_message_get_blocked_users',
            'gradereport_user_get_grades_table',
            'core_group_get_course_user_groups',
            'core_user_remove_user_device',
            'core_course_get_courses',
            'core_completion_update_activity_completion_status_manually',
            'mod_data_get_databases_by_courses',
            'core_comment_get_comments',
            'mod_forum_view_forum',
            'core_course_view_course',
            'core_completion_get_activities_completion_status',
            'core_notes_get_course_notes',
<<<<<<< HEAD
            'core_completion_get_course_completion_status',
            'core_user_view_user_list',
            'core_message_mark_message_read',
            'core_notes_view_notes',
            'mod_forum_view_forum_discussion',
            'core_user_view_user_profile',
            'gradereport_user_view_grade_report',
=======
            'core_rating_get_item_ratings',
>>>>>>> a955fcb6
            ),
        'enabled' => 0,
        'restrictedusers' => 0,
        'shortname' => MOODLE_OFFICIAL_MOBILE_SERVICE,
        'downloadfiles' => 1,
        'uploadfiles' => 1
    ),
);<|MERGE_RESOLUTION|>--- conflicted
+++ resolved
@@ -1031,7 +1031,6 @@
         'type'        => 'write',
     ),
 
-<<<<<<< HEAD
     'core_completion_get_activities_completion_status' => array(
         'classname'     => 'core_completion_external',
         'methodname'    => 'get_activities_completion_status',
@@ -1046,7 +1045,8 @@
         'description'  => 'Returns course completion status.',
         'type'         => 'read',
         'capabilities' => 'report/completion:view',
-=======
+    ),
+
     // Rating functions.
     'core_rating_get_item_ratings' => array(
         'classname'     => 'core_rating_external',
@@ -1054,7 +1054,6 @@
         'description'   => 'Retrieve all the ratings for an item.',
         'type'          => 'read',
         'capabilities'  => 'moodle/rating:view'
->>>>>>> a955fcb6
     ),
 );
 
@@ -1120,7 +1119,6 @@
             'core_course_view_course',
             'core_completion_get_activities_completion_status',
             'core_notes_get_course_notes',
-<<<<<<< HEAD
             'core_completion_get_course_completion_status',
             'core_user_view_user_list',
             'core_message_mark_message_read',
@@ -1128,9 +1126,7 @@
             'mod_forum_view_forum_discussion',
             'core_user_view_user_profile',
             'gradereport_user_view_grade_report',
-=======
             'core_rating_get_item_ratings',
->>>>>>> a955fcb6
             ),
         'enabled' => 0,
         'restrictedusers' => 0,
