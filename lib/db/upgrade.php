--- conflicted
+++ resolved
@@ -2650,7 +2650,6 @@
         upgrade_main_savepoint(true, 2021052500.90);
     }
 
-<<<<<<< HEAD
     if ($oldversion < 2021060200.00) {
 
         // Define index name (not unique) to be added to user_preferences.
@@ -2664,16 +2663,16 @@
 
         // Main savepoint reached.
         upgrade_main_savepoint(true, 2021060200.00);
-=======
-    if ($oldversion < 2021052700.01) {
+    }
+
+    if ($oldversion < 2021060900.00) {
         // Update the externalfield to be larger.
         $table = new xmldb_table('oauth2_user_field_mapping');
         $field = new xmldb_field('externalfield', XMLDB_TYPE_CHAR, '500', null, XMLDB_NOTNULL, false, null, 'issuerid');
         $dbman->change_field_type($table, $field);
 
         // Main savepoint reached.
-        upgrade_main_savepoint(true, 2021052700.01);
->>>>>>> 8e71f6b1
+        upgrade_main_savepoint(true, 2021060900.00);
     }
 
     return true;
