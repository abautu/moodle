--- conflicted
+++ resolved
@@ -2771,7 +2771,6 @@
         upgrade_main_savepoint(true, 2018110700.01);
     }
 
-<<<<<<< HEAD
     if ($oldversion < 2018111301.00) {
         // Define field locked to be added to context.
         $table = new xmldb_table('context');
@@ -2793,8 +2792,9 @@
 
         // Note: This change also requires a bump in is_major_upgrade_required.
         upgrade_main_savepoint(true, 2018111301.00);
-=======
-    if ($oldversion < 2018111300.01) {
+    }
+
+    if ($oldversion < 2018111900.00) {
         // Update favourited courses, so they are saved in the particular course context instead of the system.
         $favouritedcourses = $DB->get_records('favourite', ['component' => 'core_course', 'itemtype' => 'courses']);
 
@@ -2804,8 +2804,7 @@
             $DB->update_record('favourite', $fc);
         }
 
-        upgrade_main_savepoint(true, 2018111300.01);
->>>>>>> 329f1f23
+        upgrade_main_savepoint(true, 2018111900.00);
     }
 
     return true;
