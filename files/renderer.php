--- conflicted
+++ resolved
@@ -222,12 +222,8 @@
             <div class="fm-empty-container">
                 <div class="dndupload-message">'.$strdndenabledinbox.'<br/><div class="dndupload-arrow"></div></div>
             </div>
-<<<<<<< HEAD
             <div class="dndupload-target">'.$strdroptoupload.'<br/><div class="dndupload-arrow"></div></div>
-=======
-            <div class="dndupload-target">'.$strdroptoupload.'<br/><span class="dndupload-arrow"></span></div>
             <div class="dndupload-progressbars"></div>
->>>>>>> ead25632
             <div class="dndupload-uploadinprogress">'.$icon_progress.'</div>
         </div>
         <div class="filemanager-updating">'.$icon_progress.'</div>
