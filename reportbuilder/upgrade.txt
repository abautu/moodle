--- conflicted
+++ resolved
@@ -5,7 +5,6 @@
 * 'set_default_per_page' and 'get_default_per_page' methods have been added to \local\report\base class
   to manage the default displayed rows per page.
 * Added two new methods in the datasource class:
-<<<<<<< HEAD
     - add_all_from_entity() to add all columns/filters/conditions from the given entity to the report at once
     - add_all_from_entities() to add all columns/filters/conditions from all the entities added to the report at once
 * New database helper methods for generating multiple unique values: `generate_aliases` and `generate_param_names`
@@ -15,11 +14,6 @@
 * The following local helper methods have been deprecated, their implementation moved to exporters:
   - `audience::get_all_audiences_menu_types` -> `custom_report_audience_cards_exporter`
   - `report::get_available_columns` -> `custom_report_column_cards_exporter`
-=======
-  - add_all_from_entity() to add all columns/filters/conditions from the given entity to the report at once
-  - add_all_from_entities() to add all columns/filters/conditions from all the entities added to the report at once
-* New database helper methods for generating multiple unique values: `generate_aliases` and `generate_param_names`
 * The following permission methods now accept an optional `$context` parameter (default system context):
   - `[require_]can_view_reports_list`
-  - `[require_]can_create_report`
->>>>>>> 03bfea07
+  - `[require_]can_create_report`