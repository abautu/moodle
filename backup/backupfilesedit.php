<?php

// This file is part of Moodle - http://moodle.org/
//
// Moodle is free software: you can redistribute it and/or modify
// it under the terms of the GNU General Public License as published by
// the Free Software Foundation, either version 3 of the License, or
// (at your option) any later version.
//
// Moodle is distributed in the hope that it will be useful,
// but WITHOUT ANY WARRANTY; without even the implied warranty of
// MERCHANTABILITY or FITNESS FOR A PARTICULAR PURPOSE.  See the
// GNU General Public License for more details.
//
// You should have received a copy of the GNU General Public License
// along with Moodle.  If not, see <http://www.gnu.org/licenses/>.

/**
 * Manage backup files
 * @package   moodlecore
 * @copyright 2010 Dongsheng Cai <dongsheng@moodle.com>
 * @license   http://www.gnu.org/copyleft/gpl.html GNU GPL v3 or later
 */

require_once('../config.php');
require_once(__DIR__ . '/backupfilesedit_form.php');
require_once($CFG->dirroot . '/backup/util/includes/restore_includes.php');
require_once($CFG->dirroot . '/repository/lib.php');

// current context
$contextid = required_param('contextid', PARAM_INT);
$currentcontext = required_param('currentcontext', PARAM_INT);
// file parameters
$component  = optional_param('component', null, PARAM_COMPONENT);
$filearea   = optional_param('filearea', null, PARAM_AREA);
$returnurl  = optional_param('returnurl', null, PARAM_LOCALURL);

list($context, $course, $cm) = get_context_info_array($currentcontext);
$filecontext = context::instance_by_id($contextid, IGNORE_MISSING);

$url = new moodle_url('/backup/backupfilesedit.php', array('currentcontext'=>$currentcontext, 'contextid'=>$contextid, 'component'=>$component, 'filearea'=>$filearea));

require_login($course, false, $cm);
require_capability('moodle/restore:uploadfile', $context);
if ($filearea == 'automated' && !can_download_from_backup_filearea($filearea, $context)) {
    throw new required_capability_exception($context, 'moodle/backup:downloadfile', 'nopermissions', '');
}

$PAGE->set_url($url);
$PAGE->set_context($context);

if ($context->contextlevel == CONTEXT_COURSECAT) {
    core_course_category::page_setup();
    $PAGE->set_secondary_active_tab('restorecourse');
} else if ($context->contextlevel == CONTEXT_COURSE) {
    $course = get_course($context->instanceid);
    $PAGE->set_heading($course->fullname);
    $PAGE->set_secondary_active_tab('coursereuse');
<<<<<<< HEAD
=======
} else if ($context->contextlevel == CONTEXT_SYSTEM) {
    $PAGE->set_heading($SITE->fullname);
    $PAGE->set_primary_active_tab('siteadminnode');
    $PAGE->set_secondary_active_tab('courses');
>>>>>>> 49dabbbf
} else {
    $PAGE->set_heading($SITE->fullname);
}
// Set the restore course node active in the settings navigation block.
navigation_node::override_active_url(new moodle_url('/backup/restorefile.php', ['contextid' => $contextid]));

$title = get_string('managefiles', 'backup');
$PAGE->navbar->add($title);
$PAGE->set_title($title);
$PAGE->set_pagelayout('admin');
$browser = get_file_browser();

$data = new stdClass();
$options = array('subdirs'=>0, 'maxfiles'=>-1, 'accepted_types'=>'*', 'return_types'=>FILE_INTERNAL);
file_prepare_standard_filemanager($data, 'files', $options, $filecontext, $component, $filearea, 0);
$form = new backup_files_edit_form(null, array('data'=>$data, 'contextid'=>$contextid, 'currentcontext'=>$currentcontext, 'filearea'=>$filearea, 'component'=>$component, 'returnurl'=>$returnurl));

if ($form->is_cancelled()) {
    redirect($returnurl);
}

$data = $form->get_data();
if ($data) {
    $formdata = file_postupdate_standard_filemanager($data, 'files', $options, $filecontext, $component, $filearea, 0);
    redirect($returnurl);
}

echo $OUTPUT->header();

echo $OUTPUT->container_start();
echo $OUTPUT->heading($title);
$form->display();
echo $OUTPUT->container_end();

echo $OUTPUT->footer();<|MERGE_RESOLUTION|>--- conflicted
+++ resolved
@@ -56,13 +56,10 @@
     $course = get_course($context->instanceid);
     $PAGE->set_heading($course->fullname);
     $PAGE->set_secondary_active_tab('coursereuse');
-<<<<<<< HEAD
-=======
 } else if ($context->contextlevel == CONTEXT_SYSTEM) {
     $PAGE->set_heading($SITE->fullname);
     $PAGE->set_primary_active_tab('siteadminnode');
     $PAGE->set_secondary_active_tab('courses');
->>>>>>> 49dabbbf
 } else {
     $PAGE->set_heading($SITE->fullname);
 }
